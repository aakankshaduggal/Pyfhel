--- conflicted
+++ resolved
@@ -57,20 +57,6 @@
 ###############################################################################
 
 #........................... LIBRARY ATTRIBUTES ...............................
-<<<<<<< HEAD
-LIBNAME = seal
-						# Prefix 'lib' and extension '.la' are added later on
-VERSION = 2:3:0
-						# Library version, independent from packet/repo version
-PREFIX = /usr/local
-
-LIBDIR = $(PREFIX)/lib
-						# Directory where library will be installed
-INCLUDE_DIR = $(PREFIX)/include
-						# Directory where headers will be installed
-LDLIBS = -L$(LIBDIR) -lm
-
-=======
 LIB_NAME = seal
 	                  # Prefix 'lib' and extension '.la' are added later on
 VERSION = 2:3:0
@@ -82,7 +68,6 @@
 INCLUDE_DIR = $(PREFIX)/include
 	                  # Directory where headers will be installed
 SRC_DIR = SEAL/seal
->>>>>>> b4a3fd23
 
 #.............................. LIBRARY DOWNLOAD  .............................
 SEAL_URL = "https://download.microsoft.com/download/B/3/7/B3720F6B-4F4A-4B54-9C6C-751EF194CBE7/SEAL_v2.3.0-4_Linux.tar.gz"
