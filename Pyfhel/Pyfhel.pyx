<<<<<<< HEAD
#distutils: language = c++, define_macros=CYTHON_TRACE=1
#cython: language_level=3, boundscheck=False, wraparound=False, linetrace=True

=======
>>>>>>> aaea991b
#   --------------------------------------------------------------------
#   Pyfhel.pyx
#   Author: Alberto Ibarrondo
#   Date: 24/08/2021
#   --------------------------------------------------------------------
#   License: GNU GPL v3
#
#   Pyfhel is free software: you can redistribute it and/or modify
#   it under the terms of the GNU General Public License as published by
#   the Free Software Foundation, either version 3 of the License, or
#   (at your option) any later version.
#
#   Pyfhel is distributed in the hope that it will be useful,
#   but WITHOUT ANY WARRANTY; without even the implied warranty of
#   MERCHANTABILITY or FITNESS FOR A PARTICULAR PURPOSE.  See the
#   GNU General Public License for more details.
#
#   You should have received a copy of the GNU General Public License
#   along with this program.  If not, see <http://www.gnu.org/licenses/>.
#   --------------------------------------------------------------------

# -------------------------------- IMPORTS ------------------------------------
from warnings import warn
from pathlib import Path

# Both numpy and the Cython declarations for numpy
import numpy as np
np.import_array()

# Type checking for only numeric values
from numbers import Number, Real

# Dereferencing pointers in Cython in a secure way
from cython.operator cimport dereference as deref

# Importing it for the fused types
cimport cython

# Define Plaintext types
FLOAT_T = (float, np.float16, np.float32, np.float64)
INT_T =   (int, np.int16, np.int32, np.int64, np.int_, np.intc)

# Import utility functions
from Pyfhel.utils import _to_valid_file_str
include "utils/cy_utils.pxi"
include "utils/cy_type_converters.pxi"

# ------------------------- PYTHON IMPLEMENTATION -----------------------------
cdef class Pyfhel:
    """Context class encapsulating most of the Homomorphic Encryption functionalities.

    Encrypted addition, multiplication, substraction, exponentiation of 
    integers/doubles. Implementation of homomorphic encryption using 
    SEAL/PALISADE as backend. Pyfhel works with PyPtxt as plaintext class
    and PyCtxt as cyphertext class.
    """
    def __cinit__(self,
                  context_params=None,
                  key_gen=False,
                  pub_key_file=None,
                  sec_key_file=None):
        self.afseal = new Afseal()
        self._qi = []
        self._scale = 1
    
    def __init__(self,
                  context_params=None,
                  key_gen=False,
                  pub_key_file=None,
                  sec_key_file=None):
        """Initializes an empty Pyfhel object, the base for all operations.
        
        To fill the Pyfhel object during initialization you can:
            - Provide a dictionary of context parameters to run Pyfhel.contextGen(\*\*context_params). 
            - Set key_gen to True in order to generate a new public/secret key pair.
            - Provide a pub_key_file and/or sec_key_file to load existing keys from saved files.

        Attributes:
            context_params (dict|str|pathlib.Path, optional): dictionary of context
                    parameters to run contextGen(), or alternatively a string with the name of a saved context, to ve loaded with load_context().    
            key_gen (bool, optional): generate a new public/secret key pair
            pub_key_file (str|pathlib.Path, optional): Load public key from this file.
            sec_key_file (str|pathlib.Path, optional): Load secret key from this file.
        """
        if context_params is not None:
            if isinstance(context_params, dict):
                self.contextGen(**context_params)
            elif isinstance(context_params, (str, Path)):
                self.load_context(context_params)
            else:
                raise TypeError("context_params must be a dictionary or a string")
        if key_gen: # Generates new keys
            self.keyGen()
        else:
            if pub_key_file is not None:
                self.load_public_key(pub_key_file)
            if sec_key_file is not None:
                self.load_secret_key(sec_key_file)

    def __dealloc__(self):
        if self.afseal != NULL:
            del self.afseal

    def __repr__(self):
        """A printable string with all the information about the Pyfhel object
        
        Info:
            * at: hex ID, unique identifier and memory location.
            * pk: 'Y' if public key is present. '-' otherwise.
            * sk: 'Y' if secret key is present. '-' otherwise.
            * rtk: 'Y' if rotation keys are present. '-' otherwise.
            * rlk: 'Y' if relinarization keys are present. '-' otherwise.
            * contx: Context, with values of p, m, base, security,
                        # of int and frac digits and wether flagBatching is enabled.
        """
        return "<{} Pyfhel obj at {}, [pk:{}, sk:{}, rtk:{}, rlk:{}, contx({})]>".format(
                self.scheme.name,
                hex(id(self)),
                "-" if self.is_public_key_empty() else "Y",
                "-" if self.is_secret_key_empty() else "Y",
                "-" if self.is_rotate_key_empty() else "Y",
                "-" if self.is_relin_key_empty() else f"Y",
                "-" if self.is_context_empty() else \
                        f"n={self.n}, "\
                        f"t={self.t}, "\
                        f"sec={self.sec}, "\
                        f"qi={self.qi}, "\
                        f"scale={self.scale}, ")

    def __reduce__(self):
        """Required for pickling purposes. Returns a tuple with:
            - A callable object that will be called to create the initial version of the object.
            - A tuple of arguments for the callable object.
        """
        context_params={"scheme": self.scheme.name,
                        "n": self.n,
                        "t": self.t,
                        "sec": self.sec,
                        "scale": self.scale,
                        "qi": self.qi,}
        return (Pyfhel, (context_params, False, None, None))

    @property
    def t(self):
        """t, plaintext modulus."""
        return self.get_plain_modulus()

    @property
    def n(self):
        """n, Polynomial coefficient modulus. (1*x^m+1). 
                
        Directly linked to the multiplication depth and the number of slots (bfv)."""
        return self.get_poly_modulus_degree()
    
    @property
    def sec(self):
        """Security (bits). Sets an appropriate coefficient modulus (q). Only applies to BFV scheme."""
        return (<Afseal*>self.afseal).get_sec()

    @property
    def qi(self):
        """Chain of prime sizes (bits). Sets size of each prime in the coefficient modulis (q). Only applies to CKKS scheme."""
        return self._qi

    @property
    def scale(self):
        """Upscale factor for fixed-point values. Only applies to CKKS scheme."""
        return self._scale
    @scale.setter
    def scale(self, value):
        if not isinstance(value, Real) or value < 0:
            raise ValueError("scale must be a positive number")
        self._scale = value
       
    @property
    def scheme(self):
        """Scheme of the current context."""
        return Scheme_t(self.afseal.get_scheme())

    @property
    def total_coeff_modulus_bit_count(self):
        """Total number of bits in the coefficient modulus (sum(bits(q_i)))."""
        return (<Afseal*>self.afseal).total_coeff_modulus_bit_count()
    # =========================================================================
    # ============================ CRYPTOGRAPHY ===============================
    # =========================================================================
    # ....................... CONTEXT & KEY GENERATION ........................
    
    cpdef void contextGen(self,
        str scheme, int n, int64_t q=0, int t_bits=0, int64_t t=0, int sec=128,
        double scale=1, int scale_bits=0, vector[int] qi = {}):
        """Generates Homomorphic Encryption context based on parameters.
        
        Creates a HE context based in parameters, as well as an appropriate
        encoder according to the scheme choice. The HE context contains the
        "public parameters" of the scheme, required for all operations
        (encryption/decryption,scheme/decoding, operations).
        
        *BFV scheme*: vectorized integer operations in Single Instruction Multiple
            Data (SIMD) fashion. The scheme requires a plain_modulus t prime, with
            t-1 being multiple of 2*n (n is the polynomial modulus degree). This 
            tis generated automatically with size t_bits, and it will serve as
            plaintext modulo, the maximum value of all freshly encrypted plaintexts.
            The coefficient modulus (q) is chosen under the hood with the security
            level sec, based on homomorphicencryption.org, although it can be set 
            manually with the parameter q.
        
        *CKKS scheme*: vectorized approximate fixed point operations in SIMD. The
            underlying coefficient modulus (q) is set with a chain of prime sizes
            qi (bit sizes), which is an integer vector of moduli.

        Args:
            scheme (str): HE scheme ("bfv" or "ckks", for integer or float ops).
            n (int): Polynomial coefficient modulus m. (Poly: 1*x^n+1), directly
                     linked to the multiplication depth, (SEAL's poly_modulus_degree)
                     and equal to the number of slots (nSlots) in bfv.
            q (int, optional): Coefficient modulus. (SEAL's poly_modulus). 
                     Overriden by qi if scheme is "ckks" and sec if scheme is "bfv". 
            
            -- Only for BFV scheme --
            t(int, optional):  Only for bfv. Plaintext modulus. (SEAL's plain_modulus) 
            t_bits (int, optional):  Only for bfv. Plaintext modulus bit size. Overrides t.
            sec (int, optional): Only for bfv. Security level equivalent in AES.
                128, 192 or 256. More means more security but also more costly. Sets q.
            -- Only for CKKS scheme --
            scale (int, optional): Upscale factor for fixed-point values. 
            qi (list of ints, optional): Chain of prime sizes (#bits), to set q.
                      
        Return:
            None
        """
        s = to_Scheme_t(scheme)
        if s==Scheme_t.bfv:
            assert (t_bits>0 or t>0), "BFV scheme requires `t_bits` or `t` to be set"
            if not qi.empty():  # Compress all moduli into one
                q = np.prod(np.array(qi))
                self._qi = qi
            else:
                self._qi = {}
            assert (sec>0 or q>0), "BFV scheme requires `sec` or `q` to be set."
            self._scale = 1
        elif s==Scheme_t.ckks:
            assert not qi.empty(), "CKKS scheme requires a list of prime sizes (qi) to be set"
            if not scale>1 and not scale_bits>0:
                warn("<Pyfhel Warning> initializing CKKS context without default scale."
                     "You will have to provide a scale for each encoding", RuntimeWarning)
            self._scale = 2**scale_bits if scale_bits>0 else scale
            self._qi = qi
            # Check if scale matches at least one available rescaling
            available_rescalings = np.cumsum(np.triu(np.tile(qi, (len(qi), 1)), k=1), axis=1)
            if <int>np.log2(self._scale) not in available_rescalings:
                warn("<Pyfhel Warning> qi {} do not support rescaling for scale {}.".format(qi, self._scale))
        self.afseal.ContextGen(<scheme_t>s.value, n, t_bits * (t_bits>0), t, sec, qi)
        
    cpdef void keyGen(self):
        """Generates a pair of secret/Public Keys.
        
        Based on the current context, initializes a public/secret key pair.
        
        Args:
            None

        Return:
            None
        """
        self.afseal.KeyGen()
        
    cpdef void rotateKeyGen(self):
        """Generates a rotation Key.
        
        Generates a rotation Key, used to rotate cyclically 
        the values inside the encrypted vector.
        
        Based on the current context, initializes one rotation key. 
        
        Args:
            None
                      
        Return:
            None
        """
        self.afseal.rotateKeyGen()
        
    cpdef void relinKeyGen(self):
        """Generates a relinearization Key.
        
        Generates a relinearization Key, used to reduce size of the
        ciphertexts when multiplying or exponentiating them. This is needed
        due to the fact that ciphertexts grow in size after encrypted
        mults/exponentiations.
        
        Based on the current context, initializes one relinearization key. 
        
        Args:
            None

        Return:
            None
        """
        self.afseal.relinKeyGen()        
  
    
    # .............................. ENCYRPTION ...............................
    cpdef PyCtxt encryptInt(self, int64_t[:] arr, PyCtxt ctxt=None):
        """Encrypts a 1D vector of int values into a PyCtxt ciphertext.
        
        If provided a ciphertext, encrypts the value inside it. 
        
        Args:
            value (int): value to encrypt.
            ctxt (PyCtxt, optional): Optional destination ciphertext.  
            
        Return:
            PyCtxt: the ciphertext containing the encrypted plaintext
        """
        if ctxt is None:
            ctxt = PyCtxt(pyfhel=self)
        cdef vector[int64_t] vec
        cdef AfsealPtxt ptxt
        vec.assign(&arr[0], &arr[0]+<Py_ssize_t>arr.size)
        self.afseal.encode_i(vec, ptxt)
        self.afseal.encrypt(ptxt, deref(ctxt._ptr_ctxt))
        ctxt._scheme = scheme_t.bfv
        ctxt._pyfhel = self
        return ctxt
    
    cpdef PyCtxt encryptFrac(self, 
        double[:] arr, PyCtxt ctxt=None, 
        double scale=0, int scale_bits=0):
        """Encrypts a 1D vector of float values into a PyCtxt ciphertext.
        
        Encrypts a fractional vector using the current secret key, based on the
        current context. Value must a decimal (float, double) that will 
        get truncated.
        If provided a ciphertext, encrypts the plaintext inside it. 
        
        Args:
            arr (float[]): values to encrypt.
            ctxt (PyCtxt, optional): Optional destination ciphertext.
            scale (double): scale factor to apply to the values.  
            
        Return:
            PyCtxt: the ciphertext containing the encrypted plaintext
        """
        scale = _get_valid_scale(scale_bits, scale, self._scale)
        if ctxt is None:
            ctxt = PyCtxt(pyfhel=self)
        cdef vector[double] vec
        vec.assign(&arr[0], &arr[0] + <Py_ssize_t>arr.size)
        cdef AfsealPtxt ptxt
        self.afseal.encode_f(vec, scale, ptxt)
        self.afseal.encrypt(ptxt, deref(ctxt._ptr_ctxt))
        ctxt._scheme = scheme_t.ckks
        ctxt._pyfhel = self
        return ctxt


    cpdef PyCtxt encryptComplex(
        self, complex[:] arr, PyCtxt ctxt=None,
        double scale=0, int scale_bits=0):
        """Encrypts a 1D vector of complex values into a PyCtxt ciphertext.
        
        Encrypts a fractional vector using the current secret key, based on the
        current context. Value must be a complex (double, double) that will 
        get truncated.
        If provided a ciphertext, encrypts the plaintext inside it. 
        
        Args:
            arr (complex[]): values to encrypt.
            ctxt (PyCtxt, optional): Optional destination ciphertext.
            scale (double): scale factor to apply to the values.  
            
        Return:
            PyCtxt: the ciphertext containing the encrypted plaintext
        """
        scale = _get_valid_scale(scale_bits, scale, self._scale)
        if ctxt is None:
            ctxt = PyCtxt(pyfhel=self)
        cdef vector[cy_complex] vec
        vec.assign(&arr[0], &arr[0] + <Py_ssize_t>arr.size)
        cdef AfsealPtxt ptxt
        self.afseal.encode_c(vec, scale, ptxt)
        self.afseal.encrypt(ptxt, deref(ctxt._ptr_ctxt))
        ctxt._scheme = scheme_t.ckks
        ctxt._pyfhel = self
        return ctxt
        

    cpdef PyCtxt encryptPtxt(self, PyPtxt ptxt, PyCtxt ctxt=None):
        """Encrypts an encoded PyPtxt plaintext into a PyCtxt ciphertext.
        
        Encrypts an encoded PyPtxt plaintext using the current secret
        key, based on the current context. Plaintext must be a PyPtxt.
        If provided a ciphertext, encrypts the plaintext inside it. 
        
        Args:
            ptxt (PyPtxt): plaintext to encrypt.
            ctxt (PyCtxt, optional): Optional destination ciphertext.  
            
        Return:
            PyCtxt: the ciphertext containing the encrypted plaintext
            
        Raise:
            TypeError: if the plaintext doesn't have a valid type.
        """
        if (ptxt._ptr_ptxt == NULL or ptxt is None):
            raise TypeError("<Pyfhel ERROR> PyPtxt Plaintext is empty")
        if ctxt is None:
            ctxt = PyCtxt(pyfhel=self)
        self.afseal.encrypt(deref(ptxt._ptr_ptxt), deref(ctxt._ptr_ctxt))
        ctxt._scheme = ptxt._scheme
        ctxt._pyfhel = self
        return ctxt

    # vectorized
    cpdef np.ndarray[object, ndim=1] encryptAInt(self, int64_t[:,::1] arr):
        raise NotImplementedError("<Pyfhel ERROR> encryptAInt not implemented")

    cpdef np.ndarray[object, ndim=1] encryptAFrac(self, double[:,::1] arr, double scale=0, int scale_bits=0):
        raise NotImplementedError("<Pyfhel ERROR> encryptAFrac not implemented")
        
    cpdef np.ndarray[object, ndim=1] encryptAComplex(self, complex[:,::1] arr, double scale=0, int scale_bits=0):
        raise NotImplementedError("<Pyfhel ERROR> encryptAComplex not implemented")

    cpdef np.ndarray[object, ndim=1] encryptAPtxt(self, PyPtxt[:] ptxt):
        raise NotImplementedError("<Pyfhel ERROR> encryptAPtxt not implemented")

    def encrypt(self, ptxt not None, PyCtxt ctxt=None, scale=None):
        """Encrypts any valid value into a PyCtxt ciphertext.
        
        Encrypts a plaintext using the current secret key, based on the
        current context. Plaintext must be an integer vector (int), a float vector
        that will get truncated (double), or a PyPtxt encoded plaintext.
        Selects the encryption function based on type.
        
        If provided a ciphertext, encrypts the plaintext inside it. 
        
        Args:
            ptxt (PyPtxt, int, double, np.ndarray): plaintext to encrypt.
            ctxt (PyCtxt, optional): Optional destination ciphertext.  
            
        Return:
            PyCtxt: the ciphertext containing the encrypted plaintext
            
        Raise:
            TypeError: if the plaintext doesn't have a valid type.
        """
        # np arrays or numbers -> encode first!
        if isinstance(ptxt, (np.ndarray, np.number, Number, list)):
            ptxt = self.encode(ptxt, scale=self.scale if scale is None else scale)

        # plaintexts
        if isinstance(ptxt, PyPtxt):
            return self.encryptPtxt(ptxt, ctxt)
        
        raise TypeError('<Pyfhel ERROR> Plaintext type ['+str(type(ptxt))+
                        '] not supported for encryption')
    
    # .............................. DECRYPTION ................................
    cpdef np.ndarray[int64_t, ndim=1] decryptInt(self, PyCtxt ctxt):
        """Decrypts a PyCtxt ciphertext into a single int value.
        
        Decrypts a PyCtxt ciphertext using the current secret key, based on
        the current context. PyCtxt scheme must be bfv.
        
        Args:
            ctxt (PyCtxt, optional): ciphertext to decrypt. 
            
        Return:
            int: the decrypted integer value
            
        Raise:
            RuntimeError: if the ctxt scheme isn't Scheme_t.bfv
        """
        if (ctxt._scheme != scheme_t.bfv):
            raise RuntimeError("<Pyfhel ERROR> wrong scheme type in PyCtxt")
        cdef vector[int64_t] vec
        cdef AfsealPtxt ptxt
        self.afseal.decrypt(deref(ctxt._ptr_ctxt), ptxt)
        self.afseal.decode_i(ptxt, vec)
        return np.asarray(<list>vec)

    cpdef np.ndarray[double, ndim=1] decryptFrac(self, PyCtxt ctxt):
        """Decrypts a PyCtxt ciphertext into a vector of floats
        
        Decrypts a PyCtxt ciphertext using the current secret key, based on
        the current context. PyCtxt scheme must be ckks.
        
        Args:
            ctxt (PyCtxt, optional): ciphertext to decrypt. 
            
        Return:
            np.array[float]: the decrypted float vector
            
        Raise:
            RuntimeError: if the ctxt scheme isn't Scheme_t.ckks
        """
        if (ctxt._scheme != scheme_t.ckks):
            raise RuntimeError("<Pyfhel ERROR> wrong scheme type in PyCtxt")
        cdef vector[double] vec
        cdef AfsealPtxt ptxt
        self.afseal.decrypt(deref(ctxt._ptr_ctxt), ptxt)
        self.afseal.decode_f(ptxt, vec)
        return np.asarray(<list>vec)
    
    cpdef np.ndarray[complex, ndim=1] decryptComplex(self, PyCtxt ctxt):
        """Decrypts a PyCtxt ciphertext into a vector of complex values
        
        Decrypts a PyCtxt ciphertext using the current secret key, based on
        the current context. PyCtxt scheme must be ckks.
        
        Args:
            ctxt (PyCtxt, optional): ciphertext to decrypt. 
            
        Return:
            np.array[complex]: the decrypted complex vector
            
        Raise:
            RuntimeError: if the ctxt scheme isn't Scheme_t.ckks
        """
        if (ctxt._scheme != scheme_t.ckks):
            raise RuntimeError("<Pyfhel ERROR> wrong scheme type in PyCtxt")
        cdef vector[cy_complex] vec
        cdef AfsealPtxt ptxt
        self.afseal.decrypt(deref(ctxt._ptr_ctxt), ptxt)
        self.afseal.decode_c(ptxt, vec)
        return np.asarray(<list>vec)
    
    cpdef PyPtxt decryptPtxt(self, PyCtxt ctxt, PyPtxt ptxt=None):
        """Decrypts a PyCtxt ciphertext into a PyPtxt plaintext.
        
        Decrypts a PyCtxt ciphertext using the current secret key, based on
        the current context. No regard to scheme (decode PyPtxt to obtain 
        value).
        
        Args:
            ctxt (PyCtxt): ciphertext to decrypt. 
            ptxt (PyPtxt, optional): Optional destination plaintext.
            
        Return:
            PyPtxt: the decrypted plaintext
        """
        if ptxt is None:
            ptxt = PyPtxt(pyfhel=self)
        self.afseal.decrypt(deref(ctxt._ptr_ctxt), deref(ptxt._ptr_ptxt))
        ptxt._scheme = ctxt._scheme
        return ptxt

    # vectorized
    cpdef np.ndarray[int64_t, ndim=2] decryptAInt(self, PyCtxt ctxt):
        raise NotImplementedError("<Pyfhel ERROR> decryptAInt not implemented")
    cpdef np.ndarray[double, ndim=2] decryptAFrac(self, PyCtxt ctxt):
        raise NotImplementedError("<Pyfhel ERROR> decryptAFrac not implemented")
    cpdef np.ndarray[double, ndim=2] decryptAComplex(self, PyCtxt ctxt):
        raise NotImplementedError("<Pyfhel ERROR> decryptAComplex not implemented")
    cpdef np.ndarray[object, ndim=1] decryptAPtxt(self, PyCtxt ctxt):
        raise NotImplementedError("<Pyfhel ERROR> decryptAPtxt not implemented")
    def decrypt(self, PyCtxt ctxt, bool decode=True, PyPtxt ptxt=None):
        """Decrypts any valid PyCtxt into either a PyPtxt ciphertext or a value.
        
        Decrypts a PyCtxt ciphertext using the current secret key, based on
        the current context. Outputs an integer (int), a truncated decimal
        (float), a PyPtxt encoded plaintext, or in Batch mode a 1D numpy
        vector of integers. Can also return a PyPtxt by setting decode
        to True.

        Selects the encryption function based on type.
        
        If provided a plaintext, decrypts the ciphertext inside it. 
        
        Args:
            ctxt (PyCtxt): ciphertext to decrypt.
            decode (bool: True): return value or return PyPtxt.
            ptxt (PyPtxt, optional): Optional destination PyPtxt.  
            
        Return:
            PyPtxt, np.array[int|float]: the decrypted result
            
        Raise:
            TypeError: if the cipertext scheme is invalid.
        """
        if (decode):
            if (ctxt._scheme == scheme_t.ckks):
                return self.decryptFrac(ctxt)
            elif (ctxt._scheme == scheme_t.bfv):
                return self.decryptInt(ctxt)
            else:
                raise RuntimeError("<Pyfhel ERROR> wrong scheme type in PyCtxt when decrypting")
        else: # Decrypt to plaintext        
            if ptxt is None:
                ptxt = PyPtxt(pyfhel=self)
            return self.decryptPtxt(ctxt, ptxt)


    # ................................ OTHER ..................................
    cpdef int noise_level(self, PyCtxt ctxt):
        """Computes the invariant noise budget (bits) of a PyCtxt ciphertext.
        
        The invariant noise budget measures the amount of room there is
        for thenoise to grow while ensuring correct decryptions.
        Decrypts a PyCtxt ciphertext using the current secret key, based
        on the current context.
        
        Args:
            ctxt (PyCtxt): ciphertext to be measured.
            
        Return:
            int: the noise budget level
        """
        if self.scheme == Scheme_t.ckks:
            raise RuntimeError("<Pyfhel ERROR> ckks scheme does not support noise level")
        return self.afseal.noise_level(deref(ctxt._ptr_ctxt))

    cpdef void relinearize(self, PyCtxt ctxt):
        """Relinearizes a ciphertext.
        
        Relinearizes a ciphertext. This functions relinearizes ctxt,
        reducing its size down to 2. 
        
        Args:
            ctxt (PyCtxt): the ciphertext to relinearize in-place
                      
        Return:
            None
        """
        self.afseal.relinearize(deref(ctxt._ptr_ctxt))  
    
    # =========================================================================
    # ============================== ENCODING =================================
    # =========================================================================
    # ............................... ENCODE ..................................
    cpdef PyPtxt encodeInt(self, int64_t[::1] arr, PyPtxt ptxt=None):
        """Encodes an integer vector into a PyPtxt plaintext.
        
        Encodes a vector of integer values based on the current context.
        If provided a plaintext, encodes the values inside it. 
        
        Args:
            arr (np.array[int]): values to encode.
            
        Return:
            PyPtxt: the plaintext containing the encoded values
        """
        if ptxt is None:
            ptxt = PyPtxt(pyfhel=self)
        cdef vector[int64_t] vec
        vec.assign(&arr[0], &arr[0]+<Py_ssize_t>arr.size)
        self.afseal.encode_i(vec, deref(ptxt._ptr_ptxt))
        ptxt._scheme = scheme_t.bfv
        return ptxt
    
    cpdef PyPtxt encodeFrac(self, double[::1] arr, PyPtxt ptxt=None,
        double scale=0, int scale_bits=0) :
        """Encodes a float vector into a PyPtxt plaintext.
        
        Encodes a vector of float values based on the current context.
        If provided a plaintext, encodes the values inside it. 
        
        Args:
            arr (np.array[float]): values to encode.
            ptxt (PyPtxt, optional): Optional destination plaintext.   
            
        Return:
            PyPtxt: the plaintext containing the encoded values
        """
        scale = _get_valid_scale(scale_bits, scale, self._scale)
        if ptxt is None:
            ptxt = PyPtxt(pyfhel=self)
        cdef vector[double] vec
        vec.assign(&arr[0], &arr[0]+<Py_ssize_t>arr.size)
        self.afseal.encode_f(vec, scale, deref(ptxt._ptr_ptxt))
        ptxt._scheme = scheme_t.ckks
        ptxt._pyfhel = self
        return ptxt

    cpdef PyPtxt encodeComplex(
        self, complex[::1] arr, PyPtxt ptxt=None,
        double scale=0, int scale_bits=0):
        """Encodes a complex vector into a PyPtxt plaintext.
        
        Encodes a vector of complex values based on the current context.
        If provided a plaintext, encodes the values inside it. 
        
        Args:
            arr (np.array[complex]): values to encode.
            ptxt (PyPtxt, optional): Optional destination plaintext.   
            
        Return:
            PyPtxt: the plaintext containing the encoded values
        """
        scale = _get_valid_scale(scale_bits, scale, self._scale)
        if ptxt is None:
            ptxt = PyPtxt(pyfhel=self)
        cdef vector[cy_complex] vec
        vec.assign(&arr[0], &arr[0]+<Py_ssize_t>arr.size)
        self.afseal.encode_c(vec, scale, deref(ptxt._ptr_ptxt))
        ptxt._scheme = scheme_t.ckks
        ptxt._pyfhel = self
        return ptxt 

    cpdef np.ndarray[object, ndim=1] encodeAInt(self, int64_t[:,::1] arr):
        raise NotImplementedError("<Pyfhel ERROR> encodeAFrac not implemented")

    cpdef np.ndarray[object, ndim=1] encodeAFrac(self, double[:,::1] arr, double scale=0, int scale_bits=0):
        raise NotImplementedError("<Pyfhel ERROR> encodeAFrac not implemented")

    cpdef np.ndarray[object, ndim=1] encodeAComplex(self, complex[:,::1] arr, double scale=0, int scale_bits=0):
        raise NotImplementedError("<Pyfhel ERROR> encodeAFrac not implemented")

    def encode(self, val_vec not None, double scale=0, int scale_bits=0, PyPtxt ptxt=None):
        """Encodes any valid value/vector into a PyPtxt plaintext.
        
        Encodes any valid value/vector based on the current context.
        Value/Vector must be an integer (int), a decimal that will get 
        truncated (float), or in Batch mode a 1D vector of integers.
        
        If provided a plaintext, encodes the vector inside it. 
        
        Args:
            val_vec (int, float, list[int]): value/vector to encode.
            ptxt (PyPtxt, optional): Optional destination plaintext. 
            
        Return:
            PyPtxt: the plaintext containing the encoded vector.
            
        Raise:
            TypeError: if the val_vec doesn't have a valid type.
        """
        val_vec = np.array(val_vec)
        if (val_vec.ndim==0):     # nSlots = n in bfv, nSlots = n//2 in ckks
            val_vec = np.repeat(val_vec, self.n // (1 + (self.scheme==Scheme_t.ckks)))
        if (val_vec.ndim > 2) or \
            (not np.issubdtype(val_vec.dtype, np.number)):
            raise TypeError('<Pyfhel ERROR> Plaintext numpy array is not '
                            '1D vector of numeric values, cannot encrypt.')
        elif val_vec.ndim == 1:
            if self.scheme == Scheme_t.bfv:
                return self.encodeInt(val_vec.astype(np.int64), ptxt)
            elif self.scheme == Scheme_t.ckks:
                scale = _get_valid_scale(scale_bits, scale, self._scale)
                if np.issubdtype(val_vec.dtype, np.complexfloating):
                    return self.encodeComplex(val_vec.astype(complex), ptxt, scale)
                else: # all other numeric types
                    return self.encodeFrac(val_vec.astype(np.float64), ptxt, scale)
        elif val_vec.ndim == 2:
            if np.issubdtype(val_vec.dtype, np.integer):
                return self.encryptAInt(val_vec.astype(np.int64))
            elif np.issubdtype(val_vec.dtype, np.floating):
                return self.encryptAFrac(val_vec.astype(np.float64), scale)
            elif np.issubdtype(val_vec.dtype, np.complexfloating):
                return self.encryptAComplex(val_vec.astype(complex), scale)

    # ................................ DECODE .................................
    cpdef np.ndarray[int64_t, ndim=1] decodeInt(self, PyPtxt ptxt):
        """Decodes a PyPtxt plaintext into a single int value.
        
        Decodes a PyPtxt plaintext into a single int value based on
        the current context. PyPtxt scheme must be bfv.
        
        Args:
            ptxt (PyPtxt, optional): plaintext to decode. 
            
        Return:
            int: the decoded integer value
            
        Raise:
            RuntimeError: if the ciphertext scheme isn't Scheme_t.bfv
        """
        if ptxt._scheme != scheme_t.bfv:
            raise RuntimeError('<Pyfhel ERROR> PyPtxt scheme must be bfv')
        cdef vector[int64_t] output_vector
        self.afseal.decode_i(deref(ptxt._ptr_ptxt), output_vector)
        return vec_to_array_i(output_vector)
    
    cpdef np.ndarray[double, ndim=1] decodeFrac(self, PyPtxt ptxt):
        """Decodes a PyPtxt plaintext into a single float value.
        
        Decodes a PyPtxt plaintext into a single float value based on
        the current context. PyPtxt scheme must be ckks.
        
        Args:
            ptxt (PyPtxt): plaintext to decode.
            
        Return:
            float: the decoded float value
            
        Raise:
            RuntimeError: if the ciphertext scheme isn't Scheme_t.ckks
        """
        if ptxt._scheme != scheme_t.ckks:
            raise RuntimeError('<Pyfhel ERROR> PyPtxt scheme must be ckks')
        cdef vector[double] output_vector
        self.afseal.decode_f(deref(ptxt._ptr_ptxt), output_vector)
        return vec_to_array_f(output_vector)
    

    cpdef np.ndarray[complex, ndim=1] decodeComplex(self, PyPtxt ptxt):
        """Decodes a PyPtxt plaintext into a single float value.
        
        Decodes a PyPtxt plaintext into a single float value based on
        the current context. PyPtxt scheme must be ckks.
        
        Args:
            ptxt (PyPtxt): plaintext to decode.
            
        Return:
            float: the decoded float value
            
        Raise:
            RuntimeError: if the ciphertext scheme isn't Scheme_t.ckks
        """
        if ptxt._scheme != scheme_t.ckks:
            raise RuntimeError('<Pyfhel ERROR> PyPtxt scheme must be ckks')
        cdef vector[cy_complex] output_vector
        self.afseal.decode_c(deref(ptxt._ptr_ptxt), output_vector)  
        return np.asarray(output_vector)
    
    cpdef np.ndarray[int64_t, ndim=2] decodeAInt(self, PyPtxt[:] ptxt):
        raise NotImplementedError("<Pyfhel ERROR> decodeAInt not implemented")

    cpdef np.ndarray[double, ndim=2] decodeAFrac(self, PyPtxt[:] ptxt):
        raise NotImplementedError("<Pyfhel ERROR> decodeAFrac not implemented")
        
    cpdef np.ndarray[complex, ndim=2] decodeAComplex(self, PyPtxt[:] ptxt):
        raise NotImplementedError("<Pyfhel ERROR> decodeAFrac not implemented")

    def decode(self, PyPtxt ptxt):
        """Decodes any valid PyPtxt into a value or vector.
        
        Decodes a PyPtxt plaintext based on the current context.
        Outputs an integer (int), a truncated decimal (float), or in 
        Batch mode a 1D vector of integers. Automatically selects the
        decoding function based on type.
    
        Args:
            ptxt (PyPtxt, int, float, np.array): plaintext to decode.
            
        Return:
            int, float, list[int]: the decoded value or vector.
            
        Raise:
            TypeError: if the plaintext doesn't have a valid type.
        """
        if (ptxt._scheme == scheme_t.ckks):
            return self.decodeFrac(ptxt)
        elif (ptxt._scheme == scheme_t.bfv):
            return self.decodeInt(ptxt)
        else:
            raise RuntimeError("<Pyfhel ERROR> wrong scheme in PyPtxt. Cannot decode")

            
    # =========================================================================
    # ============================= OPERATIONS ================================
    # =========================================================================
    cpdef PyCtxt square(self, PyCtxt ctxt, bool in_new_ctxt=False):
        """Square PyCtxt ciphertext value/s.
    
        Args:
            ctxt (PyCtxt): ciphertext whose values are squared.  
            in_new_ctxt (bool): result in a newly created ciphertext
        Return:
            PyCtxt: resulting ciphertext, the input transformed or a new one
        """
        if (in_new_ctxt):
            ctxt = PyCtxt(ctxt)
        self.afseal.square(deref(ctxt._ptr_ctxt))
        ctxt.mod_level += 1
        return ctxt
        
    cpdef PyCtxt negate(self, PyCtxt ctxt, bool in_new_ctxt=False):
        """Negate PyCtxt ciphertext value/s.
    
        Args:
            ctxt (PyCtxt): ciphertext whose values are negated.   
            in_new_ctxt (bool): result in a newly created ciphertext
            
        Return:
            PyCtxt: resulting ciphertext, the input transformed or a new one
        """
        if (in_new_ctxt):
            new_ctxt = PyCtxt(ctxt)
            self.afseal.negate(deref(new_ctxt._ptr_ctxt))
            return new_ctxt
        else:
            self.afseal.negate(deref(ctxt._ptr_ctxt))
            return ctxt

        
    cpdef PyCtxt add(self, PyCtxt ctxt, PyCtxt ctxt_other, bool in_new_ctxt=False):
        """Sum two PyCtxt ciphertexts homomorphically.
        
        Sums two ciphertexts. Encoding must be the same. Requires same
        context and encryption with same public key. The result is applied
        to the first ciphertext.
    
        Args:
            ctxt (PyCtxt): ciphertext whose values are added with ctxt_other.  
            ctxt_other (PyCtxt): ciphertext left untouched.  
            in_new_ctxt (bool): result in a newly created ciphertext
            
        Return:
            PyCtxt: resulting ciphertext, the input transformed or a new one
        """
        if (ctxt._scheme != ctxt_other._scheme):
            raise RuntimeError(f"<Pyfhel ERROR> scheme type mistmatch in add terms"
                                " ({ctxt._scheme} VS {ctxt_other._scheme})")
        if (in_new_ctxt):
            ctxt = PyCtxt(copy_ctxt=ctxt)
        self.afseal.add(deref(ctxt._ptr_ctxt), deref(ctxt_other._ptr_ctxt))
        return ctxt
        
        
    cpdef PyCtxt add_plain(self, PyCtxt ctxt, PyPtxt ptxt, bool in_new_ctxt=False):
        """Sum a PyCtxt ciphertext and a PyPtxt plaintext.
        
        Sums a ciphertext and a plaintext. Encoding must be the same. 
        Requiressame context and encryption with same public key. The result
        is applied to the first ciphertext.
    
        Args:
            ctxt (PyCtxt): ciphertext whose values are added with ptxt.  
            ptxt (PyPtxt): plaintext left untouched.  
            in_new_ctxt (bool): result in a newly created ciphertext
            
        Return:
            PyCtxt: resulting ciphertext, the input transformed or a new one
        """
        if (ctxt._scheme != ptxt._scheme):
            raise RuntimeError("<Pyfhel ERROR> scheme type mistmatch in add terms"
                                " ({ctxt._scheme} VS {ptxt._scheme})")
        if (in_new_ctxt):
            ctxt = PyCtxt(copy_ctxt=ctxt)
        self.afseal.add_plain(deref(ctxt._ptr_ctxt), deref(ptxt._ptr_ptxt))
        return ctxt

            
    cpdef PyCtxt sub(self, PyCtxt ctxt, PyCtxt ctxt_other, bool in_new_ctxt=False):
        """Substracts one PyCtxt ciphertext from another.
        
        Substracts one ciphertext from another. Encoding must be the same.
        Requires same context and encryption with same public key.
        The result is stored/applied to the first ciphertext.
    
        Args:
            ctxt (PyCtxt): ciphertext substracted by ctxt_other.    
            ctxt_other (PyCtxt): ciphertext being substracted from ctxt.
            in_new_ctxt (bool): result in a newly created ciphertext
            
        Return:
            PyCtxt: resulting ciphertext, the input transformed or a new one
        """
        if (ctxt._scheme != ctxt_other._scheme):
            raise RuntimeError("<Pyfhel ERROR> scheme type mistmatch in sub terms"
                                " ({ctxt._scheme} VS {ctxt_other._scheme})")
        if (in_new_ctxt):
            new_ctxt = PyCtxt(ctxt)
            self.afseal.sub(deref(new_ctxt._ptr_ctxt), deref(ctxt_other._ptr_ctxt))
            return new_ctxt
        else:
            self.afseal.sub(deref(ctxt._ptr_ctxt), deref(ctxt_other._ptr_ctxt))
            return ctxt
        
    cpdef PyCtxt sub_plain (self, PyCtxt ctxt, PyPtxt ptxt, bool in_new_ctxt=False):
        """Substracts a PyCtxt ciphertext and a plaintext.
        
        Performs ctxt = ctxt - ptxt. Encoding must be the same. Requires 
        same context and encryption with same public key. The result is 
        stored/applied to the ciphertext.
    
        Args:
            ctxt (PyCtxt): ciphertext substracted by ptxt.   
            * ptxt (PyPtxt): plaintext substracted from ctxt.
            in_new_ctxt (bool): result in a newly created ciphertext
            
        Return:
            PyCtxt: resulting ciphertext, the input transformed or a new one
        """
        if (ctxt._scheme != ptxt._scheme):
            raise RuntimeError("<Pyfhel ERROR> scheme type mistmatch in sub terms"
                                " ({ctxt._scheme} VS {ptxt._scheme})")
        
        if (in_new_ctxt):
            ctxt = PyCtxt(ctxt)
        self.afseal.sub_plain(deref(ctxt._ptr_ctxt), deref(ptxt._ptr_ptxt))
        return ctxt

        
    cpdef PyCtxt multiply (self, PyCtxt ctxt, PyCtxt ctxt_other, bool in_new_ctxt=False):
        """Multiply first PyCtxt ciphertext by the second PyCtxt ciphertext.
        
        Multiplies two ciphertexts. Encoding must be the same. Requires 
        same context and encryption with same public key. The result is 
        applied to the first ciphertext.
    
        Args:
            ctxt (PyCtxt): ciphertext multiplied with ctxt_other.   
            ctxt_other (PyCtxt): ciphertext left untouched.  
            in_new_ctxt (bool): result in a newly created ciphertext.
            
        Return:
            PyCtxt: resulting ciphertext, the input transformed or a new one
        """
        if (ctxt._scheme != ctxt_other._scheme):
            raise RuntimeError("<Pyfhel ERROR> scheme type mistmatch in mult terms"
                                " ({ctxt._scheme} VS {ctxt_other._scheme})")
        
        if (in_new_ctxt):
            new_ctxt = PyCtxt(ctxt)
            self.afseal.multiply(deref(new_ctxt._ptr_ctxt), deref(ctxt_other._ptr_ctxt))
            new_ctxt.mod_level += 1         # Next modulus in qi
            return new_ctxt
        else:
            self.afseal.multiply(deref(ctxt._ptr_ctxt), deref(ctxt_other._ptr_ctxt))
            ctxt.mod_level += 1
            return ctxt
        
    cpdef PyCtxt multiply_plain (self, PyCtxt ctxt, PyPtxt ptxt, bool in_new_ctxt=False):
        """Multiply a PyCtxt ciphertext and a PyPtxt plaintext.
        
        Multiplies a ciphertext and a plaintext. Encoding must be the same. 
        Requires same context and encryption with same public key. The 
        result is applied to the first ciphertext.
    
        Args:
            ctxt (PyCtxt): ciphertext whose values are multiplied with ptxt.  
            ptxt (PyPtxt): plaintext left untouched.  
            
        Return:
            PyCtxt: resulting ciphertext, either the input transformed or a new one
        """
        if (ctxt._scheme != ptxt._scheme):
            raise RuntimeError("<Pyfhel ERROR> scheme type mistmatch in mult terms"
                                " ({ctxt._scheme} VS {ptxt._scheme})")   
        if (in_new_ctxt):
            ctxt = PyCtxt(ctxt)
        self.afseal.multiply_plain(deref(ctxt._ptr_ctxt), deref(ptxt._ptr_ptxt))
        ctxt.mod_level += 1
        return ctxt
        
    cpdef PyCtxt rotate(self, PyCtxt ctxt, int k, bool in_new_ctxt=False):
        """Rotates cyclically PyCtxt ciphertext values k positions.
        
        Performs a cyclic rotation over a cyphertext encoded in BATCH mode. 
        Requires previously initialized rotation keys with rotateKeyGen().
    
        Args:
            ctxt (PyCtxt): ciphertext whose values are rotated.
            k (int): number of positions to rotate.
            in_new_ctxt (bool): result in a newly created ciphertext
            
        Return:
            PyCtxt: resulting ciphertext, the input transformed or a new one
        """
        if self.is_rotate_key_empty():
            warn("<Pyfhel Warning> rot_key empty, initializing it for rotation.", RuntimeWarning)
            self.rotateKeyGen()
        if (in_new_ctxt):
            new_ctxt = PyCtxt(ctxt)
            self.afseal.rotate(deref(new_ctxt._ptr_ctxt), k)
            return new_ctxt
        else:
            self.afseal.rotate(deref(ctxt._ptr_ctxt), k)
            return ctxt
        
    cpdef PyCtxt power(self, PyCtxt ctxt, uint64_t expon, bool in_new_ctxt=False):
        """Exponentiates PyCtxt ciphertext value/s to expon power.
        
        Performs an exponentiation over a cyphertext. Requires previously
        initialized relinearization keys with relinearizeKeyGen(), since
        it applies relinearization after each multiplication.
    
        Args:
            ctxt (PyCtxt): ciphertext whose value/s are exponetiated.  
            expon (int): exponent.
            in_new_ctxt (bool): result in a newly created ciphertext
            
        Return:
            PyCtxt: resulting ciphertext, the input transformed or a new one
        """
        if self.is_relin_key_empty():
            warn("<Pyfhel Warning> relin_key empty, generating it for relinearization.", RuntimeWarning)
            self.relinKeyGen()
        if (in_new_ctxt):
            new_ctxt = PyCtxt(ctxt)
            self.afseal.exponentiate(deref(new_ctxt._ptr_ctxt), expon)  
            return new_ctxt
        else:
            self.afseal.exponentiate(deref(ctxt._ptr_ctxt), expon) 
            return ctxt

    # CKKS
    cpdef void rescale_to_next(self, PyCtxt ctxt):
        """Rescales a ciphertext by dividing it by one scale factor.

        Args:
            ctxt (PyCtxt): Ciphertext to rescale.

        Return:
            None

        """
        if self.scheme != Scheme_t.ckks:
            raise RuntimeError("<Pyfhel ERROR> Scheme must be CKKS for rescaling")
        self.afseal.rescale_to_next(deref(ctxt._ptr_ctxt))

    def mod_switch_to_next(self, cipher_or_plain):
        """Reduces the ciphertext/plaintext modulus with next prime in the qi chain.

        Args:
            cipher_or_plain (PyCtxt|PyPtxt): Ciphertext to reduce.

        Return:
            None
        """
        if isinstance(cipher_or_plain, PyCtxt):
            cipher_or_plain.mod_level += 1
            self.afseal.mod_switch_to_next(deref((<PyCtxt>cipher_or_plain)._ptr_ctxt))
        elif isinstance(cipher_or_plain, PyPtxt):
            cipher_or_plain.mod_level += 1
            self.afseal.mod_switch_to_next_plain(deref((<PyPtxt>cipher_or_plain)._ptr_ptxt))
        else:
            raise TypeError("<Pyfhel ERROR> Expected PyCtxt or PyPtxt for mod switching.")
    
    
    def align_mod_n_scale(self,
        this: PyCtxt, other: Union[PyCtxt, PyPtxt],
        copy_this: bool = True, copy_other: bool = True,
        only_mod: bool = False,
    ) -> Tuple[PyCtxt, Union[PyCtxt, PyPtxt]]:
        """Aligns the scales & mod_levels of `this` and `other`.
        
        Only applies to CKKS. Alligns the scales of the `this` ciphertext and
        the `other` ciphertext/plaintext by aligning the scale and mod_level:
        - Rescales the ciphertext with the highest mod_level to the next qi/s 
        - Mod switches the second ciphertext/plaintext to the next qi/s
        - At the end, rounds the scale of the rescaled ciphertext

        Arguments:
            this (PyCtxt): Ciphertext to align.
            other (PyCtxt|PyPtxt): Ciphertext|plaintext to align with.
            copy_this (bool): Copy the `this` ciphertext before aligning.
            copy_other (bool): Copy the `other` ciphertext|plaintext before aligning.
            only_mod (bool): If True, only mod_level is aligned.
            
        Return:
            Tuple[PyCtxt, Union[PyCtxt, PyPtxt]]: inputs with aligned scale & mod_level.
        """
        if not((isinstance(other, (PyCtxt, PyPtxt))  and\
                 (this.scheme == Scheme_t.ckks)  and\
                 (other.scheme == Scheme_t.ckks))):
            return this, other
        elif (this.scale == other.scale) and (this.mod_level == other.mod_level):
            return this, other
        else: # Time to align!
            # Copy?
            this_ = PyCtxt(copy_ctxt=this) if copy_this else this
            if isinstance(other, PyCtxt):
                other_ = PyCtxt(copy_ctxt=other) if copy_other else other
            else:
                other_ = PyPtxt(copy_ptxt=other) if copy_other else other
            # Align SCALES
            if ((this_.scale != other_.scale) or not only_mod):
                # Just missing an approximation?
                if this_.scale_bits == other_.scale_bits:
                    if 2**this_.scale_bits != this_.scale: this_.round_scale()
                    if 2**other_.scale_bits != other_.scale: other_.round_scale()

                else: # Try to do rescaling + mod switching
                    # Who's rescaling and who's mod-switching
                    (c_rescale, c_mod_switch)  = (this_, other_)\
                        if (this_.scale_bits > other_.scale_bits) else (other_, this_)
                    scale_bits_diff = c_rescale.scale_bits - c_mod_switch.scale_bits
                    # But can we do it?
                    available_rescalings =\
                        np.cumsum(self.qi[1+c_mod_switch.mod_level:
                                          1+c_rescale.mod_level])
                    if (scale_bits_diff) not in available_rescalings:
                        warn("Cannot align scales {} and {} (available rescalings: {})".format(this_.scale_bits, other_.scale_bits, available_rescalings))
                        return this_, other_
                    else: # Rescale + mod switching
                        n_rescalings = list(available_rescalings).index(scale_bits_diff)+1
                        for _ in range(n_rescalings):
                            self.rescale_to_next(c_rescale)
                            self.mod_switch_to_next(c_mod_switch)
                        c_rescale.round_scale()     # Final approximation
            # Align MOD LEVELS
            if (this_.mod_level != other_.mod_level):
                # Who's mod-switching?
                (c, c_mod_switch)  = (this_, other_)\
                    if (this_.mod_level > other_.mod_level) else (other_, this_)
                # mod switching
                for _ in range(c.mod_level - c_mod_switch.mod_level):
                    self.mod_switch_to_next(c_mod_switch)
            return this_, other_


    # =========================================================================
    # ================================ I/O ====================================
    # =========================================================================   

    # FILES

    cpdef size_t save_context(self, fileName, str compr_mode="zstd"):
        """Saves current context in a file
        
        Args:
            fileName (str, pathlib.Path): Name of the file.  
            compr_mode (str): Compression. One of "none", "zlib", "zstd" 
            
        Return:
            bool: Result, True if OK, False otherwise.
        """
        cdef string f_name = _to_valid_file_str(fileName, check=False).encode()
        cdef ofstream ostr = ofstream(f_name, binary)
        _write_cy_attributes(self, ostr)
        return self.afseal.save_context(ostr, compr_mode.encode())
    
    cpdef size_t load_context(self, fileName):
        """Restores context from a file
        
        Args:
            fileName (str, pathlib.Path): Name of the file.   
            
        Return:
            bool: Result, True if OK, False otherwise.
        """
        cdef string f_name = _to_valid_file_str(fileName, check=True).encode()
        cdef ifstream istr = ifstream(f_name, binary)
        _read_cy_attributes(self, istr)
        return self.afseal.load_context(istr)

    cpdef size_t save_public_key(self, fileName, str compr_mode="zstd"):
        """Saves current public key in a file
        
        Args:
            fileName (str, pathlib.Path): Name of the file.   
            compr_mode (str): Compression. One of "none", "zlib", "zstd" 
            
        Return:
            bool: Result, True if OK, False otherwise.
        """
        cdef string f_name = _to_valid_file_str(fileName, check=False).encode()
        cdef ofstream ostr = ofstream(f_name, binary)
        return self.afseal.save_public_key(ostr, compr_mode.encode())
            
    cpdef size_t load_public_key(self, fileName):
        """Restores current public key from a file
        
        Args:
            fileName (str, pathlib.Path): Name of the file.   
            
        Return:
            bool: Result, True if OK, False otherwise.
        """
        cdef string f_name = _to_valid_file_str(fileName, check=True).encode()
        cdef ifstream istr = ifstream(f_name, binary)
        return self.afseal.load_public_key(istr)

    cpdef size_t save_secret_key(self, fileName, str compr_mode="zstd"):
        """Saves current secret key in a file
        
        Args:
            fileName (str, pathlib.Path): Name of the file.   
            compr_mode (str): Compression. One of "none", "zlib", "zstd"
            
        Return:
            bool: Result, True if OK, False otherwise.
        """
        cdef string f_name = _to_valid_file_str(fileName, check=False).encode()
        cdef ofstream ostr = ofstream(f_name, binary)
        return self.afseal.save_secret_key(ostr, compr_mode.encode())
    
    cpdef size_t load_secret_key(self, fileName):
        """Restores current secret key from a file
        
        Args:
            fileName (str, pathlib.Path): Name of the file.   
            
        Return:
            bool: Result, True if OK, False otherwise.
        """
        cdef string f_name = _to_valid_file_str(fileName, check=True).encode()
        cdef ifstream istr = ifstream(f_name, binary)
        return self.afseal.load_secret_key(istr)
    
    cpdef size_t save_relin_key(self, fileName, str compr_mode="zstd"):
        """Saves current relinearization keys in a file
        
        Args:
            fileName (str, pathlib.Path): Name of the file.   
            compr_mode (str): Compression. One of "none", "zlib", "zstd"
            
        Return:
            bool: Result, True if OK, False otherwise.
        """
        cdef string f_name = _to_valid_file_str(fileName, check=False).encode()
        cdef ofstream ostr = ofstream(f_name, binary)
        return self.afseal.save_relin_keys(ostr, compr_mode.encode())
    
    cpdef size_t load_relin_key(self, fileName):
        """Restores current relinearization keys from a file
        
        Args:
            fileName (str, pathlib.Path): Name of the file.   
            
        Return:
            bool: Result, True if OK, False otherwise.
        """
        cdef string f_name = _to_valid_file_str(fileName, check=True).encode()
        cdef ifstream istr = ifstream(f_name, binary)
        return self.afseal.load_relin_keys(istr)
    
    cpdef size_t save_rotate_key(self, fileName, str compr_mode="zstd"):
        """Saves current rotation Keys from a file
        
        Args:
            fileName (str, pathlib.Path): Name of the file.   
            compr_mode (str): Compression. One of "none", "zlib", "zstd"
            
        Return:
            bool: Result, True if OK, False otherwise.
        """
        cdef string f_name = _to_valid_file_str(fileName, check=False).encode()
        cdef ofstream ostr = ofstream(f_name, binary)
        return self.afseal.save_rotate_keys(ostr, compr_mode.encode())
    
    cpdef size_t load_rotate_key(self, fileName):
        """Restores current rotation Keys from a file
        
        Args:
            fileName (str, pathlib.Path): Name of the file.   
            
        Return:
            bool: Result, True if OK, False otherwise.
        """
        cdef string f_name = _to_valid_file_str(fileName, check=True).encode()
        cdef ifstream istr = ifstream(f_name, binary)
        return self.afseal.load_rotate_keys(istr)
    
    
    # BYTES

    cpdef bytes to_bytes_context(self, str compr_mode="zstd"):
        """Saves current context in a bytes string
        
        Args:
            compr_mode (str): Compression. One of "none", "zlib", "zstd" 
            
        Return:
            bytes: Serialized Context.
        """
        cdef ostringstream ostr
        _write_cy_attributes(self, ostr)
        self.afseal.save_context(ostr, compr_mode.encode())
        return ostr.str()
    
    cpdef size_t from_bytes_context(self, bytes content):
        """Restores current context from a bytes object
        
        Args:
            content (bytes): bytes object obtained from to_bytes_context   
            
        Return:
            bool: Result, True if OK, False otherwise.
        """
        cdef stringstream istr
        istr.write(content,len(content))
        _read_cy_attributes(self, istr)
        return self.afseal.load_context(istr)

    cpdef bytes to_bytes_public_key(self, str compr_mode="zstd"):
        """Saves current public key in a bytes string
        
        Args:
            compr_mode (str): Compression. One of "none", "zlib", "zstd" 
            
        Return:
            bytes: Serialized public key.
        """
        cdef ostringstream ostr
        self.afseal.save_public_key(ostr, compr_mode.encode())
        return ostr.str()
            
    cpdef size_t from_bytes_public_key(self, bytes content):
        """Restores current public key from a bytes object
        
        Args:
            content (bytes): bytes object obtained from to_bytes_public_key   
            
        Return:
            bool: Result, True if OK, False otherwise.
        """
        cdef stringstream istr
        istr.write(content,len(content))
        return self.afseal.load_public_key(istr)

    cpdef bytes to_bytes_secret_key(self, str compr_mode="zstd"):
        """Saves current secret key in a bytes string
        
        Args:
            compr_mode (str): Compression. One of "none", "zlib", "zstd" 
            
        Return:
            bytes: Serialized secret key.
        """
        cdef ostringstream ostr
        self.afseal.save_secret_key(ostr, compr_mode.encode())
        return ostr.str()
    
    cpdef size_t from_bytes_secret_key(self, bytes content):
        """Restores current secret key from a bytes object
        
        Args:
            content (bytes): bytes object obtained from to_bytes_secret_key   
            
        Return:
            bool: Result, True if OK, False otherwise.
        """
        cdef stringstream istr
        istr.write(content,len(content))
        return self.afseal.load_secret_key(istr)
    
    cpdef bytes to_bytes_relin_key(self, str compr_mode="zstd"):
        """Saves current relinearization key in a bytes string
        
        Args:
            compr_mode (str): Compression. One of "none", "zlib", "zstd" 
            
        Return:
            bytes: Serialized relinearization key.
        """
        cdef ostringstream ostr
        self.afseal.save_relin_keys(ostr, compr_mode.encode())
        return ostr.str()
    
    cpdef size_t from_bytes_relin_key(self, bytes content):
        """Restores current relin key from a bytes object
        
        Args:
            content (bytes): bytes object obtained from to_bytes_relin_key   
            
        Return:
            bool: Result, True if OK, False otherwise.
        """
        cdef stringstream istr
        istr.write(content,len(content))
        return self.afseal.load_relin_keys(istr)
    
    cpdef bytes to_bytes_rotate_key(self, str compr_mode="zstd"):
        """Saves current context in a bytes string
        
        Args:
            compr_mode (str): Compression. One of "none", "zlib", "zstd" 
            
        Return:
            bytes: Serialized rotation key.
        """
        cdef ostringstream ostr
        self.afseal.save_rotate_keys(ostr, compr_mode.encode())
        return ostr.str()
    
    cpdef size_t from_bytes_rotate_key(self, bytes content):
        """Restores current rotation key from a bytes object
        
        Args:
            content (bytes): bytes object obtained from to_bytes_rotateKey   
            
        Return:
            bool: Result, True if OK, False otherwise.
        """
        cdef stringstream istr
        istr.write(content,len(content))
        return self.afseal.load_rotate_keys(istr)
         
    
    # =========================================================================
    # ============================== AUXILIARY ================================
    # =========================================================================
    cpdef long maxBitCount(self, long poly_modulus_degree, int sec_level):
        """Returns the maximum number of bits that can be used to encode a number.

        Args:
            poly_modulus_degree (long): Polynomial modulus degree.
            sec_level (int): Security level.

        Return:
            long: Maximum number of bits that can be used to encode a number.
        """
        return (<Afseal*>self.afseal).maxBitCount(poly_modulus_degree, sec_level)

    def multDepth(self, max_depth=64, delta=0.1, x_y_z=(1, 10, 0.1), verbose=False):
        """Empirically determines the multiplicative depth of a Pyfhel Object
        for a given context. For this, it encrypts the inputs x, y and z with
        Fractional scheme and performs the following chained multiplication
        until the result deviates more than delta in absolute value:
        
        >    x * y * z * y * z * y * z * y * z ...

        After each multiplication, the ciphertext is relinearized and checked.
        Ideally, y and z should be inverses to avoid wrapping over modulo p.
        Requires the Pyfhel Object to have initialized context and pub/sec/relin keys.
        """
        # x,y,z = x_y_z
        # cx = self.encryptFrac(x)
        # cy = self.encryptFrac(y)
        # cz = self.encryptFrac(z)
        # for m_depth in range(1, max_depth+1):
        #     if m_depth%2: # Multiply by y and relinearize
        #         x *= y
        #         cx *= cy
        #     else:         # Multiply by z and relinearize
        #         x *= z
        #         cx *= cz
        #     ~cx           # Relinearize after every multiplication
        #     x_hat = self.decryptFrac(cx)
        #     if verbose:
        #         print(f'Mult {m_depth} [budget: {self.noiseLevel(cx)} dB]: {x_hat} (expected {x})')
        #     if abs(x - x_hat) > delta:
        #         break
        # return m_depth
        raise NotImplementedError("multDepth is not implemented yet")

    # GETTERS
    cpdef bool batchEnabled(self):
        """Flag of batch enabled. 
            
        Return:
            bool: Result, True if enabled, False if disabled.
        """
        return (<Afseal*>self.afseal).batchEnabled()
    

    cpdef size_t get_nSlots(self):
        """Maximum number of slots fitting in a ciphertext.
        
        Generally it matches with `m`.

        Return:
            int: Maximum umber of slots.
        """
        return (<Afseal*>self.afseal).get_nSlots()
    
    cpdef uint64_t get_plain_modulus(self):
        """Plaintext modulus of the current context.
            
        Return:
            int: Plaintext modulus.
        """
        return self.afseal.get_plain_modulus()
    
    cpdef size_t get_poly_modulus_degree(self):
        """Plaintext coefficient of the current context.
        
        The more, the bigger the ciphertexts are, thus allowing for 
        more operations with correct decryption. Also, number of 
        values in a ciphertext in both schemes. 
        
            
        Return:
            int: Plaintext coefficient.
        """
        return self.afseal.get_poly_modulus_degree()

    cpdef scheme_t get_scheme(self):
        """Scheme of the current context.

        Return:
            scheme_t: Scheme.
        """
        return self.afseal.get_scheme()
    
    cpdef bool is_secret_key_empty(self):
        """True if the current Pyfhel instance has no secret Key.

        Return:
            bool: True if there is no secret Key. False if there is.
        """
        return (<Afseal*>self.afseal).is_secretKey_empty()

    cpdef bool is_public_key_empty(self):
        """True if the current Pyfhel instance has no public Key.

        Return:
            bool: True if there is no public Key. False if there is.
        """
        return (<Afseal*>self.afseal).is_publicKey_empty()

    cpdef bool is_rotate_key_empty(self):
        """True if the current Pyfhel instance has no rotation key.

        Return:
            bool: True if there is no rotation Key. False if there is.
        """
        return (<Afseal*>self.afseal).is_rotKey_empty()

    cpdef bool is_relin_key_empty(self):
        """True if the current Pyfhel instance has no relinearization key.

        Return:
            bool: True if there is no relinearization Key. False if there is.
        """
        return (<Afseal*>self.afseal).is_relinKeys_empty()

    cpdef bool is_context_empty(self):
        """True if the current Pyfhel instance has no context.

        Return:
            bool: True if there is no context. False if there is.
        """
        return (<Afseal*>self.afseal).is_context_empty()



    # =========================================================================
    # =============================== PyPoly ==================================
    # =========================================================================  
    # CREATION
    cpdef PyPoly empty_poly(self, PyCtxt ref):
        """Generates an empty polynomial using `ref` as reference"""
        # poly._afpoly =  <AfsealPoly *> self.afseal.empty_poly(deref(ref._ptr_ctxt))
        return PyPoly(ref=ref)
    
    cpdef PyPoly poly_from_ciphertext(self, PyCtxt ctxt, size_t i):
        """Gets the i-th underlying polynomial of a ciphertext"""
        return PyPoly(ref=ctxt, index=i)

    cpdef PyPoly poly_from_plaintext(self, PyCtxt ref, PyPtxt ptxt):
        """Gets the underlying polynomial of a plaintext"""
        return PyPoly(ref=ref, ptxt=ptxt)

    cpdef PyPoly poly_from_coeff_vector(self, vector[cy_complex] coeff_vector, PyCtxt ref):
        """Generates a polynomial with given coefficients"""
        return PyPoly(coeff_vector, ref=ref)
    
    cpdef list polys_from_ciphertext(self, PyCtxt ctxt):
        """Generates a list of polynomials of the given ciphertext"""
        raise NotImplementedError("TODO: Not yet there")

    # OPS
    cpdef PyPoly poly_add(self, PyPoly p, PyPoly p_other, bool in_new_poly=False):
        """Sum two PyPoly polynomials: p + p_other.
        
        Encoding must be consistent (TODO).  The result is applied
        to the first polynomial or to a newly created one.
    
        Args:
            p (PyPoly): polynomial whose values are added with p_other.  
            p_other (PyPoly): polynomial left untouched.  
            in_new_poly (bool): result in a newly created polynomial
            
        Return:
            PyPoly: resulting polynomial, the input transformed or a new one.
        """
        res_poly = PyPoly(p) if in_new_poly else p
        self.afseal.add_inplace(deref(res_poly._afpoly), deref(p_other._afpoly))
        return res_poly

    cpdef PyPoly poly_subtract(self, PyPoly p, PyPoly p_other, bool in_new_poly=False):
        """Subtract two PyPoly polynomials: p - p_other.
        
        Encoding must be consistent (TODO).  The result is applied
        to the first polynomial or to a newly created one.
    
        Args:
            p (PyPoly): polynomial whose values are subtracted with p_other.  
            p_other (PyPoly): polynomial left untouched.  
            in_new_poly (bool): result in a newly created polynomial
            
        Return:
            PyPoly: resulting polynomial, the input transformed or a new one.
        """
        res_poly = PyPoly(p) if in_new_poly else p
        self.afseal.subtract_inplace(deref(res_poly._afpoly), deref(p_other._afpoly))
        return res_poly

    cpdef PyPoly poly_multiply(self, PyPoly p, PyPoly p_other, bool in_new_poly=False):
        """Multiply two PyPoly polynomials: p * p_other.
        
        Encoding must be consistent (TODO).  The result is applied
        to the first polynomial or to a newly created one.
    
        Args:
            p (PyPoly): polynomial whose values are multiplied with p_other.  
            p_other (PyPoly): polynomial left untouched.  
            in_new_poly (bool): result in a newly created polynomial
            
        Return:
            PyPoly: resulting polynomial, the input transformed or a new one.
        """
        res_poly = PyPoly(p) if in_new_poly else p
        self.afseal.multiply_inplace(deref(res_poly._afpoly), deref(p_other._afpoly))
        return res_poly

    cpdef PyPoly poly_invert(self, PyPoly p, bool in_new_poly=False):
        """Invert PyPoly polynomial: inverse(p)
        
        Encoding must be consistent (TODO).  The result is applied
        to the polynomial or to a newly created one.
    
        Args:
            p (PyPoly): polynomial whose values are inverted.  
            in_new_poly (bool): result in a newly created polynomial
            
        Return:
            PyPoly: resulting polynomial, the input transformed or a new one.
        """
        res_poly = PyPoly(p) if in_new_poly else p
        self.afseal.invert_inplace(deref(res_poly._afpoly))
        return res_poly

    # I/O
    cpdef void poly_to_ciphertext(self, PyPoly p, PyCtxt ctxt, size_t i):
        """Set chosen i-th polynimial in ctxt to p.
        
        Encoding must be consistent (TODO).
    
        Args:
            p (PyPoly): polynomial to be inserted.  
            ctxt (PyCtxt): base ciphertext.
            i (int): number of polynomial in ctxt to be set.
            
        Return:
            None
        """
        self.afseal.poly_to_ciphertext(deref(p._afpoly), deref(ctxt._ptr_ctxt), i)

    cpdef void poly_to_plaintext(self, PyPoly p, PyPtxt ptxt):
        """Set the polynimial in ptxt to p.
        
        Encoding must be consistent (TODO).
    
        Args:
            p (PyPoly): polynomial to be inserted.  
            ptxt (PyPtxt): base plaintext.
            
        Return:
            None
        """
        self.afseal.poly_to_plaintext(deref(p._afpoly), deref(ptxt._ptr_ptxt))


    <|MERGE_RESOLUTION|>--- conflicted
+++ resolved
@@ -1,1748 +1,1742 @@
-<<<<<<< HEAD
-#distutils: language = c++, define_macros=CYTHON_TRACE=1
-#cython: language_level=3, boundscheck=False, wraparound=False, linetrace=True
-
-=======
->>>>>>> aaea991b
-#   --------------------------------------------------------------------
-#   Pyfhel.pyx
-#   Author: Alberto Ibarrondo
-#   Date: 24/08/2021
-#   --------------------------------------------------------------------
-#   License: GNU GPL v3
-#
-#   Pyfhel is free software: you can redistribute it and/or modify
-#   it under the terms of the GNU General Public License as published by
-#   the Free Software Foundation, either version 3 of the License, or
-#   (at your option) any later version.
-#
-#   Pyfhel is distributed in the hope that it will be useful,
-#   but WITHOUT ANY WARRANTY; without even the implied warranty of
-#   MERCHANTABILITY or FITNESS FOR A PARTICULAR PURPOSE.  See the
-#   GNU General Public License for more details.
-#
-#   You should have received a copy of the GNU General Public License
-#   along with this program.  If not, see <http://www.gnu.org/licenses/>.
-#   --------------------------------------------------------------------
-
-# -------------------------------- IMPORTS ------------------------------------
-from warnings import warn
-from pathlib import Path
-
-# Both numpy and the Cython declarations for numpy
-import numpy as np
-np.import_array()
-
-# Type checking for only numeric values
-from numbers import Number, Real
-
-# Dereferencing pointers in Cython in a secure way
-from cython.operator cimport dereference as deref
-
-# Importing it for the fused types
-cimport cython
-
-# Define Plaintext types
-FLOAT_T = (float, np.float16, np.float32, np.float64)
-INT_T =   (int, np.int16, np.int32, np.int64, np.int_, np.intc)
-
-# Import utility functions
-from Pyfhel.utils import _to_valid_file_str
-include "utils/cy_utils.pxi"
-include "utils/cy_type_converters.pxi"
-
-# ------------------------- PYTHON IMPLEMENTATION -----------------------------
-cdef class Pyfhel:
-    """Context class encapsulating most of the Homomorphic Encryption functionalities.
-
-    Encrypted addition, multiplication, substraction, exponentiation of 
-    integers/doubles. Implementation of homomorphic encryption using 
-    SEAL/PALISADE as backend. Pyfhel works with PyPtxt as plaintext class
-    and PyCtxt as cyphertext class.
-    """
-    def __cinit__(self,
-                  context_params=None,
-                  key_gen=False,
-                  pub_key_file=None,
-                  sec_key_file=None):
-        self.afseal = new Afseal()
-        self._qi = []
-        self._scale = 1
-    
-    def __init__(self,
-                  context_params=None,
-                  key_gen=False,
-                  pub_key_file=None,
-                  sec_key_file=None):
-        """Initializes an empty Pyfhel object, the base for all operations.
-        
-        To fill the Pyfhel object during initialization you can:
-            - Provide a dictionary of context parameters to run Pyfhel.contextGen(\*\*context_params). 
-            - Set key_gen to True in order to generate a new public/secret key pair.
-            - Provide a pub_key_file and/or sec_key_file to load existing keys from saved files.
-
-        Attributes:
-            context_params (dict|str|pathlib.Path, optional): dictionary of context
-                    parameters to run contextGen(), or alternatively a string with the name of a saved context, to ve loaded with load_context().    
-            key_gen (bool, optional): generate a new public/secret key pair
-            pub_key_file (str|pathlib.Path, optional): Load public key from this file.
-            sec_key_file (str|pathlib.Path, optional): Load secret key from this file.
-        """
-        if context_params is not None:
-            if isinstance(context_params, dict):
-                self.contextGen(**context_params)
-            elif isinstance(context_params, (str, Path)):
-                self.load_context(context_params)
-            else:
-                raise TypeError("context_params must be a dictionary or a string")
-        if key_gen: # Generates new keys
-            self.keyGen()
-        else:
-            if pub_key_file is not None:
-                self.load_public_key(pub_key_file)
-            if sec_key_file is not None:
-                self.load_secret_key(sec_key_file)
-
-    def __dealloc__(self):
-        if self.afseal != NULL:
-            del self.afseal
-
-    def __repr__(self):
-        """A printable string with all the information about the Pyfhel object
-        
-        Info:
-            * at: hex ID, unique identifier and memory location.
-            * pk: 'Y' if public key is present. '-' otherwise.
-            * sk: 'Y' if secret key is present. '-' otherwise.
-            * rtk: 'Y' if rotation keys are present. '-' otherwise.
-            * rlk: 'Y' if relinarization keys are present. '-' otherwise.
-            * contx: Context, with values of p, m, base, security,
-                        # of int and frac digits and wether flagBatching is enabled.
-        """
-        return "<{} Pyfhel obj at {}, [pk:{}, sk:{}, rtk:{}, rlk:{}, contx({})]>".format(
-                self.scheme.name,
-                hex(id(self)),
-                "-" if self.is_public_key_empty() else "Y",
-                "-" if self.is_secret_key_empty() else "Y",
-                "-" if self.is_rotate_key_empty() else "Y",
-                "-" if self.is_relin_key_empty() else f"Y",
-                "-" if self.is_context_empty() else \
-                        f"n={self.n}, "\
-                        f"t={self.t}, "\
-                        f"sec={self.sec}, "\
-                        f"qi={self.qi}, "\
-                        f"scale={self.scale}, ")
-
-    def __reduce__(self):
-        """Required for pickling purposes. Returns a tuple with:
-            - A callable object that will be called to create the initial version of the object.
-            - A tuple of arguments for the callable object.
-        """
-        context_params={"scheme": self.scheme.name,
-                        "n": self.n,
-                        "t": self.t,
-                        "sec": self.sec,
-                        "scale": self.scale,
-                        "qi": self.qi,}
-        return (Pyfhel, (context_params, False, None, None))
-
-    @property
-    def t(self):
-        """t, plaintext modulus."""
-        return self.get_plain_modulus()
-
-    @property
-    def n(self):
-        """n, Polynomial coefficient modulus. (1*x^m+1). 
-                
-        Directly linked to the multiplication depth and the number of slots (bfv)."""
-        return self.get_poly_modulus_degree()
-    
-    @property
-    def sec(self):
-        """Security (bits). Sets an appropriate coefficient modulus (q). Only applies to BFV scheme."""
-        return (<Afseal*>self.afseal).get_sec()
-
-    @property
-    def qi(self):
-        """Chain of prime sizes (bits). Sets size of each prime in the coefficient modulis (q). Only applies to CKKS scheme."""
-        return self._qi
-
-    @property
-    def scale(self):
-        """Upscale factor for fixed-point values. Only applies to CKKS scheme."""
-        return self._scale
-    @scale.setter
-    def scale(self, value):
-        if not isinstance(value, Real) or value < 0:
-            raise ValueError("scale must be a positive number")
-        self._scale = value
-       
-    @property
-    def scheme(self):
-        """Scheme of the current context."""
-        return Scheme_t(self.afseal.get_scheme())
-
-    @property
-    def total_coeff_modulus_bit_count(self):
-        """Total number of bits in the coefficient modulus (sum(bits(q_i)))."""
-        return (<Afseal*>self.afseal).total_coeff_modulus_bit_count()
-    # =========================================================================
-    # ============================ CRYPTOGRAPHY ===============================
-    # =========================================================================
-    # ....................... CONTEXT & KEY GENERATION ........................
-    
-    cpdef void contextGen(self,
-        str scheme, int n, int64_t q=0, int t_bits=0, int64_t t=0, int sec=128,
-        double scale=1, int scale_bits=0, vector[int] qi = {}):
-        """Generates Homomorphic Encryption context based on parameters.
-        
-        Creates a HE context based in parameters, as well as an appropriate
-        encoder according to the scheme choice. The HE context contains the
-        "public parameters" of the scheme, required for all operations
-        (encryption/decryption,scheme/decoding, operations).
-        
-        *BFV scheme*: vectorized integer operations in Single Instruction Multiple
-            Data (SIMD) fashion. The scheme requires a plain_modulus t prime, with
-            t-1 being multiple of 2*n (n is the polynomial modulus degree). This 
-            tis generated automatically with size t_bits, and it will serve as
-            plaintext modulo, the maximum value of all freshly encrypted plaintexts.
-            The coefficient modulus (q) is chosen under the hood with the security
-            level sec, based on homomorphicencryption.org, although it can be set 
-            manually with the parameter q.
-        
-        *CKKS scheme*: vectorized approximate fixed point operations in SIMD. The
-            underlying coefficient modulus (q) is set with a chain of prime sizes
-            qi (bit sizes), which is an integer vector of moduli.
-
-        Args:
-            scheme (str): HE scheme ("bfv" or "ckks", for integer or float ops).
-            n (int): Polynomial coefficient modulus m. (Poly: 1*x^n+1), directly
-                     linked to the multiplication depth, (SEAL's poly_modulus_degree)
-                     and equal to the number of slots (nSlots) in bfv.
-            q (int, optional): Coefficient modulus. (SEAL's poly_modulus). 
-                     Overriden by qi if scheme is "ckks" and sec if scheme is "bfv". 
-            
-            -- Only for BFV scheme --
-            t(int, optional):  Only for bfv. Plaintext modulus. (SEAL's plain_modulus) 
-            t_bits (int, optional):  Only for bfv. Plaintext modulus bit size. Overrides t.
-            sec (int, optional): Only for bfv. Security level equivalent in AES.
-                128, 192 or 256. More means more security but also more costly. Sets q.
-            -- Only for CKKS scheme --
-            scale (int, optional): Upscale factor for fixed-point values. 
-            qi (list of ints, optional): Chain of prime sizes (#bits), to set q.
-                      
-        Return:
-            None
-        """
-        s = to_Scheme_t(scheme)
-        if s==Scheme_t.bfv:
-            assert (t_bits>0 or t>0), "BFV scheme requires `t_bits` or `t` to be set"
-            if not qi.empty():  # Compress all moduli into one
-                q = np.prod(np.array(qi))
-                self._qi = qi
-            else:
-                self._qi = {}
-            assert (sec>0 or q>0), "BFV scheme requires `sec` or `q` to be set."
-            self._scale = 1
-        elif s==Scheme_t.ckks:
-            assert not qi.empty(), "CKKS scheme requires a list of prime sizes (qi) to be set"
-            if not scale>1 and not scale_bits>0:
-                warn("<Pyfhel Warning> initializing CKKS context without default scale."
-                     "You will have to provide a scale for each encoding", RuntimeWarning)
-            self._scale = 2**scale_bits if scale_bits>0 else scale
-            self._qi = qi
-            # Check if scale matches at least one available rescaling
-            available_rescalings = np.cumsum(np.triu(np.tile(qi, (len(qi), 1)), k=1), axis=1)
-            if <int>np.log2(self._scale) not in available_rescalings:
-                warn("<Pyfhel Warning> qi {} do not support rescaling for scale {}.".format(qi, self._scale))
-        self.afseal.ContextGen(<scheme_t>s.value, n, t_bits * (t_bits>0), t, sec, qi)
-        
-    cpdef void keyGen(self):
-        """Generates a pair of secret/Public Keys.
-        
-        Based on the current context, initializes a public/secret key pair.
-        
-        Args:
-            None
-
-        Return:
-            None
-        """
-        self.afseal.KeyGen()
-        
-    cpdef void rotateKeyGen(self):
-        """Generates a rotation Key.
-        
-        Generates a rotation Key, used to rotate cyclically 
-        the values inside the encrypted vector.
-        
-        Based on the current context, initializes one rotation key. 
-        
-        Args:
-            None
-                      
-        Return:
-            None
-        """
-        self.afseal.rotateKeyGen()
-        
-    cpdef void relinKeyGen(self):
-        """Generates a relinearization Key.
-        
-        Generates a relinearization Key, used to reduce size of the
-        ciphertexts when multiplying or exponentiating them. This is needed
-        due to the fact that ciphertexts grow in size after encrypted
-        mults/exponentiations.
-        
-        Based on the current context, initializes one relinearization key. 
-        
-        Args:
-            None
-
-        Return:
-            None
-        """
-        self.afseal.relinKeyGen()        
-  
-    
-    # .............................. ENCYRPTION ...............................
-    cpdef PyCtxt encryptInt(self, int64_t[:] arr, PyCtxt ctxt=None):
-        """Encrypts a 1D vector of int values into a PyCtxt ciphertext.
-        
-        If provided a ciphertext, encrypts the value inside it. 
-        
-        Args:
-            value (int): value to encrypt.
-            ctxt (PyCtxt, optional): Optional destination ciphertext.  
-            
-        Return:
-            PyCtxt: the ciphertext containing the encrypted plaintext
-        """
-        if ctxt is None:
-            ctxt = PyCtxt(pyfhel=self)
-        cdef vector[int64_t] vec
-        cdef AfsealPtxt ptxt
-        vec.assign(&arr[0], &arr[0]+<Py_ssize_t>arr.size)
-        self.afseal.encode_i(vec, ptxt)
-        self.afseal.encrypt(ptxt, deref(ctxt._ptr_ctxt))
-        ctxt._scheme = scheme_t.bfv
-        ctxt._pyfhel = self
-        return ctxt
-    
-    cpdef PyCtxt encryptFrac(self, 
-        double[:] arr, PyCtxt ctxt=None, 
-        double scale=0, int scale_bits=0):
-        """Encrypts a 1D vector of float values into a PyCtxt ciphertext.
-        
-        Encrypts a fractional vector using the current secret key, based on the
-        current context. Value must a decimal (float, double) that will 
-        get truncated.
-        If provided a ciphertext, encrypts the plaintext inside it. 
-        
-        Args:
-            arr (float[]): values to encrypt.
-            ctxt (PyCtxt, optional): Optional destination ciphertext.
-            scale (double): scale factor to apply to the values.  
-            
-        Return:
-            PyCtxt: the ciphertext containing the encrypted plaintext
-        """
-        scale = _get_valid_scale(scale_bits, scale, self._scale)
-        if ctxt is None:
-            ctxt = PyCtxt(pyfhel=self)
-        cdef vector[double] vec
-        vec.assign(&arr[0], &arr[0] + <Py_ssize_t>arr.size)
-        cdef AfsealPtxt ptxt
-        self.afseal.encode_f(vec, scale, ptxt)
-        self.afseal.encrypt(ptxt, deref(ctxt._ptr_ctxt))
-        ctxt._scheme = scheme_t.ckks
-        ctxt._pyfhel = self
-        return ctxt
-
-
-    cpdef PyCtxt encryptComplex(
-        self, complex[:] arr, PyCtxt ctxt=None,
-        double scale=0, int scale_bits=0):
-        """Encrypts a 1D vector of complex values into a PyCtxt ciphertext.
-        
-        Encrypts a fractional vector using the current secret key, based on the
-        current context. Value must be a complex (double, double) that will 
-        get truncated.
-        If provided a ciphertext, encrypts the plaintext inside it. 
-        
-        Args:
-            arr (complex[]): values to encrypt.
-            ctxt (PyCtxt, optional): Optional destination ciphertext.
-            scale (double): scale factor to apply to the values.  
-            
-        Return:
-            PyCtxt: the ciphertext containing the encrypted plaintext
-        """
-        scale = _get_valid_scale(scale_bits, scale, self._scale)
-        if ctxt is None:
-            ctxt = PyCtxt(pyfhel=self)
-        cdef vector[cy_complex] vec
-        vec.assign(&arr[0], &arr[0] + <Py_ssize_t>arr.size)
-        cdef AfsealPtxt ptxt
-        self.afseal.encode_c(vec, scale, ptxt)
-        self.afseal.encrypt(ptxt, deref(ctxt._ptr_ctxt))
-        ctxt._scheme = scheme_t.ckks
-        ctxt._pyfhel = self
-        return ctxt
-        
-
-    cpdef PyCtxt encryptPtxt(self, PyPtxt ptxt, PyCtxt ctxt=None):
-        """Encrypts an encoded PyPtxt plaintext into a PyCtxt ciphertext.
-        
-        Encrypts an encoded PyPtxt plaintext using the current secret
-        key, based on the current context. Plaintext must be a PyPtxt.
-        If provided a ciphertext, encrypts the plaintext inside it. 
-        
-        Args:
-            ptxt (PyPtxt): plaintext to encrypt.
-            ctxt (PyCtxt, optional): Optional destination ciphertext.  
-            
-        Return:
-            PyCtxt: the ciphertext containing the encrypted plaintext
-            
-        Raise:
-            TypeError: if the plaintext doesn't have a valid type.
-        """
-        if (ptxt._ptr_ptxt == NULL or ptxt is None):
-            raise TypeError("<Pyfhel ERROR> PyPtxt Plaintext is empty")
-        if ctxt is None:
-            ctxt = PyCtxt(pyfhel=self)
-        self.afseal.encrypt(deref(ptxt._ptr_ptxt), deref(ctxt._ptr_ctxt))
-        ctxt._scheme = ptxt._scheme
-        ctxt._pyfhel = self
-        return ctxt
-
-    # vectorized
-    cpdef np.ndarray[object, ndim=1] encryptAInt(self, int64_t[:,::1] arr):
-        raise NotImplementedError("<Pyfhel ERROR> encryptAInt not implemented")
-
-    cpdef np.ndarray[object, ndim=1] encryptAFrac(self, double[:,::1] arr, double scale=0, int scale_bits=0):
-        raise NotImplementedError("<Pyfhel ERROR> encryptAFrac not implemented")
-        
-    cpdef np.ndarray[object, ndim=1] encryptAComplex(self, complex[:,::1] arr, double scale=0, int scale_bits=0):
-        raise NotImplementedError("<Pyfhel ERROR> encryptAComplex not implemented")
-
-    cpdef np.ndarray[object, ndim=1] encryptAPtxt(self, PyPtxt[:] ptxt):
-        raise NotImplementedError("<Pyfhel ERROR> encryptAPtxt not implemented")
-
-    def encrypt(self, ptxt not None, PyCtxt ctxt=None, scale=None):
-        """Encrypts any valid value into a PyCtxt ciphertext.
-        
-        Encrypts a plaintext using the current secret key, based on the
-        current context. Plaintext must be an integer vector (int), a float vector
-        that will get truncated (double), or a PyPtxt encoded plaintext.
-        Selects the encryption function based on type.
-        
-        If provided a ciphertext, encrypts the plaintext inside it. 
-        
-        Args:
-            ptxt (PyPtxt, int, double, np.ndarray): plaintext to encrypt.
-            ctxt (PyCtxt, optional): Optional destination ciphertext.  
-            
-        Return:
-            PyCtxt: the ciphertext containing the encrypted plaintext
-            
-        Raise:
-            TypeError: if the plaintext doesn't have a valid type.
-        """
-        # np arrays or numbers -> encode first!
-        if isinstance(ptxt, (np.ndarray, np.number, Number, list)):
-            ptxt = self.encode(ptxt, scale=self.scale if scale is None else scale)
-
-        # plaintexts
-        if isinstance(ptxt, PyPtxt):
-            return self.encryptPtxt(ptxt, ctxt)
-        
-        raise TypeError('<Pyfhel ERROR> Plaintext type ['+str(type(ptxt))+
-                        '] not supported for encryption')
-    
-    # .............................. DECRYPTION ................................
-    cpdef np.ndarray[int64_t, ndim=1] decryptInt(self, PyCtxt ctxt):
-        """Decrypts a PyCtxt ciphertext into a single int value.
-        
-        Decrypts a PyCtxt ciphertext using the current secret key, based on
-        the current context. PyCtxt scheme must be bfv.
-        
-        Args:
-            ctxt (PyCtxt, optional): ciphertext to decrypt. 
-            
-        Return:
-            int: the decrypted integer value
-            
-        Raise:
-            RuntimeError: if the ctxt scheme isn't Scheme_t.bfv
-        """
-        if (ctxt._scheme != scheme_t.bfv):
-            raise RuntimeError("<Pyfhel ERROR> wrong scheme type in PyCtxt")
-        cdef vector[int64_t] vec
-        cdef AfsealPtxt ptxt
-        self.afseal.decrypt(deref(ctxt._ptr_ctxt), ptxt)
-        self.afseal.decode_i(ptxt, vec)
-        return np.asarray(<list>vec)
-
-    cpdef np.ndarray[double, ndim=1] decryptFrac(self, PyCtxt ctxt):
-        """Decrypts a PyCtxt ciphertext into a vector of floats
-        
-        Decrypts a PyCtxt ciphertext using the current secret key, based on
-        the current context. PyCtxt scheme must be ckks.
-        
-        Args:
-            ctxt (PyCtxt, optional): ciphertext to decrypt. 
-            
-        Return:
-            np.array[float]: the decrypted float vector
-            
-        Raise:
-            RuntimeError: if the ctxt scheme isn't Scheme_t.ckks
-        """
-        if (ctxt._scheme != scheme_t.ckks):
-            raise RuntimeError("<Pyfhel ERROR> wrong scheme type in PyCtxt")
-        cdef vector[double] vec
-        cdef AfsealPtxt ptxt
-        self.afseal.decrypt(deref(ctxt._ptr_ctxt), ptxt)
-        self.afseal.decode_f(ptxt, vec)
-        return np.asarray(<list>vec)
-    
-    cpdef np.ndarray[complex, ndim=1] decryptComplex(self, PyCtxt ctxt):
-        """Decrypts a PyCtxt ciphertext into a vector of complex values
-        
-        Decrypts a PyCtxt ciphertext using the current secret key, based on
-        the current context. PyCtxt scheme must be ckks.
-        
-        Args:
-            ctxt (PyCtxt, optional): ciphertext to decrypt. 
-            
-        Return:
-            np.array[complex]: the decrypted complex vector
-            
-        Raise:
-            RuntimeError: if the ctxt scheme isn't Scheme_t.ckks
-        """
-        if (ctxt._scheme != scheme_t.ckks):
-            raise RuntimeError("<Pyfhel ERROR> wrong scheme type in PyCtxt")
-        cdef vector[cy_complex] vec
-        cdef AfsealPtxt ptxt
-        self.afseal.decrypt(deref(ctxt._ptr_ctxt), ptxt)
-        self.afseal.decode_c(ptxt, vec)
-        return np.asarray(<list>vec)
-    
-    cpdef PyPtxt decryptPtxt(self, PyCtxt ctxt, PyPtxt ptxt=None):
-        """Decrypts a PyCtxt ciphertext into a PyPtxt plaintext.
-        
-        Decrypts a PyCtxt ciphertext using the current secret key, based on
-        the current context. No regard to scheme (decode PyPtxt to obtain 
-        value).
-        
-        Args:
-            ctxt (PyCtxt): ciphertext to decrypt. 
-            ptxt (PyPtxt, optional): Optional destination plaintext.
-            
-        Return:
-            PyPtxt: the decrypted plaintext
-        """
-        if ptxt is None:
-            ptxt = PyPtxt(pyfhel=self)
-        self.afseal.decrypt(deref(ctxt._ptr_ctxt), deref(ptxt._ptr_ptxt))
-        ptxt._scheme = ctxt._scheme
-        return ptxt
-
-    # vectorized
-    cpdef np.ndarray[int64_t, ndim=2] decryptAInt(self, PyCtxt ctxt):
-        raise NotImplementedError("<Pyfhel ERROR> decryptAInt not implemented")
-    cpdef np.ndarray[double, ndim=2] decryptAFrac(self, PyCtxt ctxt):
-        raise NotImplementedError("<Pyfhel ERROR> decryptAFrac not implemented")
-    cpdef np.ndarray[double, ndim=2] decryptAComplex(self, PyCtxt ctxt):
-        raise NotImplementedError("<Pyfhel ERROR> decryptAComplex not implemented")
-    cpdef np.ndarray[object, ndim=1] decryptAPtxt(self, PyCtxt ctxt):
-        raise NotImplementedError("<Pyfhel ERROR> decryptAPtxt not implemented")
-    def decrypt(self, PyCtxt ctxt, bool decode=True, PyPtxt ptxt=None):
-        """Decrypts any valid PyCtxt into either a PyPtxt ciphertext or a value.
-        
-        Decrypts a PyCtxt ciphertext using the current secret key, based on
-        the current context. Outputs an integer (int), a truncated decimal
-        (float), a PyPtxt encoded plaintext, or in Batch mode a 1D numpy
-        vector of integers. Can also return a PyPtxt by setting decode
-        to True.
-
-        Selects the encryption function based on type.
-        
-        If provided a plaintext, decrypts the ciphertext inside it. 
-        
-        Args:
-            ctxt (PyCtxt): ciphertext to decrypt.
-            decode (bool: True): return value or return PyPtxt.
-            ptxt (PyPtxt, optional): Optional destination PyPtxt.  
-            
-        Return:
-            PyPtxt, np.array[int|float]: the decrypted result
-            
-        Raise:
-            TypeError: if the cipertext scheme is invalid.
-        """
-        if (decode):
-            if (ctxt._scheme == scheme_t.ckks):
-                return self.decryptFrac(ctxt)
-            elif (ctxt._scheme == scheme_t.bfv):
-                return self.decryptInt(ctxt)
-            else:
-                raise RuntimeError("<Pyfhel ERROR> wrong scheme type in PyCtxt when decrypting")
-        else: # Decrypt to plaintext        
-            if ptxt is None:
-                ptxt = PyPtxt(pyfhel=self)
-            return self.decryptPtxt(ctxt, ptxt)
-
-
-    # ................................ OTHER ..................................
-    cpdef int noise_level(self, PyCtxt ctxt):
-        """Computes the invariant noise budget (bits) of a PyCtxt ciphertext.
-        
-        The invariant noise budget measures the amount of room there is
-        for thenoise to grow while ensuring correct decryptions.
-        Decrypts a PyCtxt ciphertext using the current secret key, based
-        on the current context.
-        
-        Args:
-            ctxt (PyCtxt): ciphertext to be measured.
-            
-        Return:
-            int: the noise budget level
-        """
-        if self.scheme == Scheme_t.ckks:
-            raise RuntimeError("<Pyfhel ERROR> ckks scheme does not support noise level")
-        return self.afseal.noise_level(deref(ctxt._ptr_ctxt))
-
-    cpdef void relinearize(self, PyCtxt ctxt):
-        """Relinearizes a ciphertext.
-        
-        Relinearizes a ciphertext. This functions relinearizes ctxt,
-        reducing its size down to 2. 
-        
-        Args:
-            ctxt (PyCtxt): the ciphertext to relinearize in-place
-                      
-        Return:
-            None
-        """
-        self.afseal.relinearize(deref(ctxt._ptr_ctxt))  
-    
-    # =========================================================================
-    # ============================== ENCODING =================================
-    # =========================================================================
-    # ............................... ENCODE ..................................
-    cpdef PyPtxt encodeInt(self, int64_t[::1] arr, PyPtxt ptxt=None):
-        """Encodes an integer vector into a PyPtxt plaintext.
-        
-        Encodes a vector of integer values based on the current context.
-        If provided a plaintext, encodes the values inside it. 
-        
-        Args:
-            arr (np.array[int]): values to encode.
-            
-        Return:
-            PyPtxt: the plaintext containing the encoded values
-        """
-        if ptxt is None:
-            ptxt = PyPtxt(pyfhel=self)
-        cdef vector[int64_t] vec
-        vec.assign(&arr[0], &arr[0]+<Py_ssize_t>arr.size)
-        self.afseal.encode_i(vec, deref(ptxt._ptr_ptxt))
-        ptxt._scheme = scheme_t.bfv
-        return ptxt
-    
-    cpdef PyPtxt encodeFrac(self, double[::1] arr, PyPtxt ptxt=None,
-        double scale=0, int scale_bits=0) :
-        """Encodes a float vector into a PyPtxt plaintext.
-        
-        Encodes a vector of float values based on the current context.
-        If provided a plaintext, encodes the values inside it. 
-        
-        Args:
-            arr (np.array[float]): values to encode.
-            ptxt (PyPtxt, optional): Optional destination plaintext.   
-            
-        Return:
-            PyPtxt: the plaintext containing the encoded values
-        """
-        scale = _get_valid_scale(scale_bits, scale, self._scale)
-        if ptxt is None:
-            ptxt = PyPtxt(pyfhel=self)
-        cdef vector[double] vec
-        vec.assign(&arr[0], &arr[0]+<Py_ssize_t>arr.size)
-        self.afseal.encode_f(vec, scale, deref(ptxt._ptr_ptxt))
-        ptxt._scheme = scheme_t.ckks
-        ptxt._pyfhel = self
-        return ptxt
-
-    cpdef PyPtxt encodeComplex(
-        self, complex[::1] arr, PyPtxt ptxt=None,
-        double scale=0, int scale_bits=0):
-        """Encodes a complex vector into a PyPtxt plaintext.
-        
-        Encodes a vector of complex values based on the current context.
-        If provided a plaintext, encodes the values inside it. 
-        
-        Args:
-            arr (np.array[complex]): values to encode.
-            ptxt (PyPtxt, optional): Optional destination plaintext.   
-            
-        Return:
-            PyPtxt: the plaintext containing the encoded values
-        """
-        scale = _get_valid_scale(scale_bits, scale, self._scale)
-        if ptxt is None:
-            ptxt = PyPtxt(pyfhel=self)
-        cdef vector[cy_complex] vec
-        vec.assign(&arr[0], &arr[0]+<Py_ssize_t>arr.size)
-        self.afseal.encode_c(vec, scale, deref(ptxt._ptr_ptxt))
-        ptxt._scheme = scheme_t.ckks
-        ptxt._pyfhel = self
-        return ptxt 
-
-    cpdef np.ndarray[object, ndim=1] encodeAInt(self, int64_t[:,::1] arr):
-        raise NotImplementedError("<Pyfhel ERROR> encodeAFrac not implemented")
-
-    cpdef np.ndarray[object, ndim=1] encodeAFrac(self, double[:,::1] arr, double scale=0, int scale_bits=0):
-        raise NotImplementedError("<Pyfhel ERROR> encodeAFrac not implemented")
-
-    cpdef np.ndarray[object, ndim=1] encodeAComplex(self, complex[:,::1] arr, double scale=0, int scale_bits=0):
-        raise NotImplementedError("<Pyfhel ERROR> encodeAFrac not implemented")
-
-    def encode(self, val_vec not None, double scale=0, int scale_bits=0, PyPtxt ptxt=None):
-        """Encodes any valid value/vector into a PyPtxt plaintext.
-        
-        Encodes any valid value/vector based on the current context.
-        Value/Vector must be an integer (int), a decimal that will get 
-        truncated (float), or in Batch mode a 1D vector of integers.
-        
-        If provided a plaintext, encodes the vector inside it. 
-        
-        Args:
-            val_vec (int, float, list[int]): value/vector to encode.
-            ptxt (PyPtxt, optional): Optional destination plaintext. 
-            
-        Return:
-            PyPtxt: the plaintext containing the encoded vector.
-            
-        Raise:
-            TypeError: if the val_vec doesn't have a valid type.
-        """
-        val_vec = np.array(val_vec)
-        if (val_vec.ndim==0):     # nSlots = n in bfv, nSlots = n//2 in ckks
-            val_vec = np.repeat(val_vec, self.n // (1 + (self.scheme==Scheme_t.ckks)))
-        if (val_vec.ndim > 2) or \
-            (not np.issubdtype(val_vec.dtype, np.number)):
-            raise TypeError('<Pyfhel ERROR> Plaintext numpy array is not '
-                            '1D vector of numeric values, cannot encrypt.')
-        elif val_vec.ndim == 1:
-            if self.scheme == Scheme_t.bfv:
-                return self.encodeInt(val_vec.astype(np.int64), ptxt)
-            elif self.scheme == Scheme_t.ckks:
-                scale = _get_valid_scale(scale_bits, scale, self._scale)
-                if np.issubdtype(val_vec.dtype, np.complexfloating):
-                    return self.encodeComplex(val_vec.astype(complex), ptxt, scale)
-                else: # all other numeric types
-                    return self.encodeFrac(val_vec.astype(np.float64), ptxt, scale)
-        elif val_vec.ndim == 2:
-            if np.issubdtype(val_vec.dtype, np.integer):
-                return self.encryptAInt(val_vec.astype(np.int64))
-            elif np.issubdtype(val_vec.dtype, np.floating):
-                return self.encryptAFrac(val_vec.astype(np.float64), scale)
-            elif np.issubdtype(val_vec.dtype, np.complexfloating):
-                return self.encryptAComplex(val_vec.astype(complex), scale)
-
-    # ................................ DECODE .................................
-    cpdef np.ndarray[int64_t, ndim=1] decodeInt(self, PyPtxt ptxt):
-        """Decodes a PyPtxt plaintext into a single int value.
-        
-        Decodes a PyPtxt plaintext into a single int value based on
-        the current context. PyPtxt scheme must be bfv.
-        
-        Args:
-            ptxt (PyPtxt, optional): plaintext to decode. 
-            
-        Return:
-            int: the decoded integer value
-            
-        Raise:
-            RuntimeError: if the ciphertext scheme isn't Scheme_t.bfv
-        """
-        if ptxt._scheme != scheme_t.bfv:
-            raise RuntimeError('<Pyfhel ERROR> PyPtxt scheme must be bfv')
-        cdef vector[int64_t] output_vector
-        self.afseal.decode_i(deref(ptxt._ptr_ptxt), output_vector)
-        return vec_to_array_i(output_vector)
-    
-    cpdef np.ndarray[double, ndim=1] decodeFrac(self, PyPtxt ptxt):
-        """Decodes a PyPtxt plaintext into a single float value.
-        
-        Decodes a PyPtxt plaintext into a single float value based on
-        the current context. PyPtxt scheme must be ckks.
-        
-        Args:
-            ptxt (PyPtxt): plaintext to decode.
-            
-        Return:
-            float: the decoded float value
-            
-        Raise:
-            RuntimeError: if the ciphertext scheme isn't Scheme_t.ckks
-        """
-        if ptxt._scheme != scheme_t.ckks:
-            raise RuntimeError('<Pyfhel ERROR> PyPtxt scheme must be ckks')
-        cdef vector[double] output_vector
-        self.afseal.decode_f(deref(ptxt._ptr_ptxt), output_vector)
-        return vec_to_array_f(output_vector)
-    
-
-    cpdef np.ndarray[complex, ndim=1] decodeComplex(self, PyPtxt ptxt):
-        """Decodes a PyPtxt plaintext into a single float value.
-        
-        Decodes a PyPtxt plaintext into a single float value based on
-        the current context. PyPtxt scheme must be ckks.
-        
-        Args:
-            ptxt (PyPtxt): plaintext to decode.
-            
-        Return:
-            float: the decoded float value
-            
-        Raise:
-            RuntimeError: if the ciphertext scheme isn't Scheme_t.ckks
-        """
-        if ptxt._scheme != scheme_t.ckks:
-            raise RuntimeError('<Pyfhel ERROR> PyPtxt scheme must be ckks')
-        cdef vector[cy_complex] output_vector
-        self.afseal.decode_c(deref(ptxt._ptr_ptxt), output_vector)  
-        return np.asarray(output_vector)
-    
-    cpdef np.ndarray[int64_t, ndim=2] decodeAInt(self, PyPtxt[:] ptxt):
-        raise NotImplementedError("<Pyfhel ERROR> decodeAInt not implemented")
-
-    cpdef np.ndarray[double, ndim=2] decodeAFrac(self, PyPtxt[:] ptxt):
-        raise NotImplementedError("<Pyfhel ERROR> decodeAFrac not implemented")
-        
-    cpdef np.ndarray[complex, ndim=2] decodeAComplex(self, PyPtxt[:] ptxt):
-        raise NotImplementedError("<Pyfhel ERROR> decodeAFrac not implemented")
-
-    def decode(self, PyPtxt ptxt):
-        """Decodes any valid PyPtxt into a value or vector.
-        
-        Decodes a PyPtxt plaintext based on the current context.
-        Outputs an integer (int), a truncated decimal (float), or in 
-        Batch mode a 1D vector of integers. Automatically selects the
-        decoding function based on type.
-    
-        Args:
-            ptxt (PyPtxt, int, float, np.array): plaintext to decode.
-            
-        Return:
-            int, float, list[int]: the decoded value or vector.
-            
-        Raise:
-            TypeError: if the plaintext doesn't have a valid type.
-        """
-        if (ptxt._scheme == scheme_t.ckks):
-            return self.decodeFrac(ptxt)
-        elif (ptxt._scheme == scheme_t.bfv):
-            return self.decodeInt(ptxt)
-        else:
-            raise RuntimeError("<Pyfhel ERROR> wrong scheme in PyPtxt. Cannot decode")
-
-            
-    # =========================================================================
-    # ============================= OPERATIONS ================================
-    # =========================================================================
-    cpdef PyCtxt square(self, PyCtxt ctxt, bool in_new_ctxt=False):
-        """Square PyCtxt ciphertext value/s.
-    
-        Args:
-            ctxt (PyCtxt): ciphertext whose values are squared.  
-            in_new_ctxt (bool): result in a newly created ciphertext
-        Return:
-            PyCtxt: resulting ciphertext, the input transformed or a new one
-        """
-        if (in_new_ctxt):
-            ctxt = PyCtxt(ctxt)
-        self.afseal.square(deref(ctxt._ptr_ctxt))
-        ctxt.mod_level += 1
-        return ctxt
-        
-    cpdef PyCtxt negate(self, PyCtxt ctxt, bool in_new_ctxt=False):
-        """Negate PyCtxt ciphertext value/s.
-    
-        Args:
-            ctxt (PyCtxt): ciphertext whose values are negated.   
-            in_new_ctxt (bool): result in a newly created ciphertext
-            
-        Return:
-            PyCtxt: resulting ciphertext, the input transformed or a new one
-        """
-        if (in_new_ctxt):
-            new_ctxt = PyCtxt(ctxt)
-            self.afseal.negate(deref(new_ctxt._ptr_ctxt))
-            return new_ctxt
-        else:
-            self.afseal.negate(deref(ctxt._ptr_ctxt))
-            return ctxt
-
-        
-    cpdef PyCtxt add(self, PyCtxt ctxt, PyCtxt ctxt_other, bool in_new_ctxt=False):
-        """Sum two PyCtxt ciphertexts homomorphically.
-        
-        Sums two ciphertexts. Encoding must be the same. Requires same
-        context and encryption with same public key. The result is applied
-        to the first ciphertext.
-    
-        Args:
-            ctxt (PyCtxt): ciphertext whose values are added with ctxt_other.  
-            ctxt_other (PyCtxt): ciphertext left untouched.  
-            in_new_ctxt (bool): result in a newly created ciphertext
-            
-        Return:
-            PyCtxt: resulting ciphertext, the input transformed or a new one
-        """
-        if (ctxt._scheme != ctxt_other._scheme):
-            raise RuntimeError(f"<Pyfhel ERROR> scheme type mistmatch in add terms"
-                                " ({ctxt._scheme} VS {ctxt_other._scheme})")
-        if (in_new_ctxt):
-            ctxt = PyCtxt(copy_ctxt=ctxt)
-        self.afseal.add(deref(ctxt._ptr_ctxt), deref(ctxt_other._ptr_ctxt))
-        return ctxt
-        
-        
-    cpdef PyCtxt add_plain(self, PyCtxt ctxt, PyPtxt ptxt, bool in_new_ctxt=False):
-        """Sum a PyCtxt ciphertext and a PyPtxt plaintext.
-        
-        Sums a ciphertext and a plaintext. Encoding must be the same. 
-        Requiressame context and encryption with same public key. The result
-        is applied to the first ciphertext.
-    
-        Args:
-            ctxt (PyCtxt): ciphertext whose values are added with ptxt.  
-            ptxt (PyPtxt): plaintext left untouched.  
-            in_new_ctxt (bool): result in a newly created ciphertext
-            
-        Return:
-            PyCtxt: resulting ciphertext, the input transformed or a new one
-        """
-        if (ctxt._scheme != ptxt._scheme):
-            raise RuntimeError("<Pyfhel ERROR> scheme type mistmatch in add terms"
-                                " ({ctxt._scheme} VS {ptxt._scheme})")
-        if (in_new_ctxt):
-            ctxt = PyCtxt(copy_ctxt=ctxt)
-        self.afseal.add_plain(deref(ctxt._ptr_ctxt), deref(ptxt._ptr_ptxt))
-        return ctxt
-
-            
-    cpdef PyCtxt sub(self, PyCtxt ctxt, PyCtxt ctxt_other, bool in_new_ctxt=False):
-        """Substracts one PyCtxt ciphertext from another.
-        
-        Substracts one ciphertext from another. Encoding must be the same.
-        Requires same context and encryption with same public key.
-        The result is stored/applied to the first ciphertext.
-    
-        Args:
-            ctxt (PyCtxt): ciphertext substracted by ctxt_other.    
-            ctxt_other (PyCtxt): ciphertext being substracted from ctxt.
-            in_new_ctxt (bool): result in a newly created ciphertext
-            
-        Return:
-            PyCtxt: resulting ciphertext, the input transformed or a new one
-        """
-        if (ctxt._scheme != ctxt_other._scheme):
-            raise RuntimeError("<Pyfhel ERROR> scheme type mistmatch in sub terms"
-                                " ({ctxt._scheme} VS {ctxt_other._scheme})")
-        if (in_new_ctxt):
-            new_ctxt = PyCtxt(ctxt)
-            self.afseal.sub(deref(new_ctxt._ptr_ctxt), deref(ctxt_other._ptr_ctxt))
-            return new_ctxt
-        else:
-            self.afseal.sub(deref(ctxt._ptr_ctxt), deref(ctxt_other._ptr_ctxt))
-            return ctxt
-        
-    cpdef PyCtxt sub_plain (self, PyCtxt ctxt, PyPtxt ptxt, bool in_new_ctxt=False):
-        """Substracts a PyCtxt ciphertext and a plaintext.
-        
-        Performs ctxt = ctxt - ptxt. Encoding must be the same. Requires 
-        same context and encryption with same public key. The result is 
-        stored/applied to the ciphertext.
-    
-        Args:
-            ctxt (PyCtxt): ciphertext substracted by ptxt.   
-            * ptxt (PyPtxt): plaintext substracted from ctxt.
-            in_new_ctxt (bool): result in a newly created ciphertext
-            
-        Return:
-            PyCtxt: resulting ciphertext, the input transformed or a new one
-        """
-        if (ctxt._scheme != ptxt._scheme):
-            raise RuntimeError("<Pyfhel ERROR> scheme type mistmatch in sub terms"
-                                " ({ctxt._scheme} VS {ptxt._scheme})")
-        
-        if (in_new_ctxt):
-            ctxt = PyCtxt(ctxt)
-        self.afseal.sub_plain(deref(ctxt._ptr_ctxt), deref(ptxt._ptr_ptxt))
-        return ctxt
-
-        
-    cpdef PyCtxt multiply (self, PyCtxt ctxt, PyCtxt ctxt_other, bool in_new_ctxt=False):
-        """Multiply first PyCtxt ciphertext by the second PyCtxt ciphertext.
-        
-        Multiplies two ciphertexts. Encoding must be the same. Requires 
-        same context and encryption with same public key. The result is 
-        applied to the first ciphertext.
-    
-        Args:
-            ctxt (PyCtxt): ciphertext multiplied with ctxt_other.   
-            ctxt_other (PyCtxt): ciphertext left untouched.  
-            in_new_ctxt (bool): result in a newly created ciphertext.
-            
-        Return:
-            PyCtxt: resulting ciphertext, the input transformed or a new one
-        """
-        if (ctxt._scheme != ctxt_other._scheme):
-            raise RuntimeError("<Pyfhel ERROR> scheme type mistmatch in mult terms"
-                                " ({ctxt._scheme} VS {ctxt_other._scheme})")
-        
-        if (in_new_ctxt):
-            new_ctxt = PyCtxt(ctxt)
-            self.afseal.multiply(deref(new_ctxt._ptr_ctxt), deref(ctxt_other._ptr_ctxt))
-            new_ctxt.mod_level += 1         # Next modulus in qi
-            return new_ctxt
-        else:
-            self.afseal.multiply(deref(ctxt._ptr_ctxt), deref(ctxt_other._ptr_ctxt))
-            ctxt.mod_level += 1
-            return ctxt
-        
-    cpdef PyCtxt multiply_plain (self, PyCtxt ctxt, PyPtxt ptxt, bool in_new_ctxt=False):
-        """Multiply a PyCtxt ciphertext and a PyPtxt plaintext.
-        
-        Multiplies a ciphertext and a plaintext. Encoding must be the same. 
-        Requires same context and encryption with same public key. The 
-        result is applied to the first ciphertext.
-    
-        Args:
-            ctxt (PyCtxt): ciphertext whose values are multiplied with ptxt.  
-            ptxt (PyPtxt): plaintext left untouched.  
-            
-        Return:
-            PyCtxt: resulting ciphertext, either the input transformed or a new one
-        """
-        if (ctxt._scheme != ptxt._scheme):
-            raise RuntimeError("<Pyfhel ERROR> scheme type mistmatch in mult terms"
-                                " ({ctxt._scheme} VS {ptxt._scheme})")   
-        if (in_new_ctxt):
-            ctxt = PyCtxt(ctxt)
-        self.afseal.multiply_plain(deref(ctxt._ptr_ctxt), deref(ptxt._ptr_ptxt))
-        ctxt.mod_level += 1
-        return ctxt
-        
-    cpdef PyCtxt rotate(self, PyCtxt ctxt, int k, bool in_new_ctxt=False):
-        """Rotates cyclically PyCtxt ciphertext values k positions.
-        
-        Performs a cyclic rotation over a cyphertext encoded in BATCH mode. 
-        Requires previously initialized rotation keys with rotateKeyGen().
-    
-        Args:
-            ctxt (PyCtxt): ciphertext whose values are rotated.
-            k (int): number of positions to rotate.
-            in_new_ctxt (bool): result in a newly created ciphertext
-            
-        Return:
-            PyCtxt: resulting ciphertext, the input transformed or a new one
-        """
-        if self.is_rotate_key_empty():
-            warn("<Pyfhel Warning> rot_key empty, initializing it for rotation.", RuntimeWarning)
-            self.rotateKeyGen()
-        if (in_new_ctxt):
-            new_ctxt = PyCtxt(ctxt)
-            self.afseal.rotate(deref(new_ctxt._ptr_ctxt), k)
-            return new_ctxt
-        else:
-            self.afseal.rotate(deref(ctxt._ptr_ctxt), k)
-            return ctxt
-        
-    cpdef PyCtxt power(self, PyCtxt ctxt, uint64_t expon, bool in_new_ctxt=False):
-        """Exponentiates PyCtxt ciphertext value/s to expon power.
-        
-        Performs an exponentiation over a cyphertext. Requires previously
-        initialized relinearization keys with relinearizeKeyGen(), since
-        it applies relinearization after each multiplication.
-    
-        Args:
-            ctxt (PyCtxt): ciphertext whose value/s are exponetiated.  
-            expon (int): exponent.
-            in_new_ctxt (bool): result in a newly created ciphertext
-            
-        Return:
-            PyCtxt: resulting ciphertext, the input transformed or a new one
-        """
-        if self.is_relin_key_empty():
-            warn("<Pyfhel Warning> relin_key empty, generating it for relinearization.", RuntimeWarning)
-            self.relinKeyGen()
-        if (in_new_ctxt):
-            new_ctxt = PyCtxt(ctxt)
-            self.afseal.exponentiate(deref(new_ctxt._ptr_ctxt), expon)  
-            return new_ctxt
-        else:
-            self.afseal.exponentiate(deref(ctxt._ptr_ctxt), expon) 
-            return ctxt
-
-    # CKKS
-    cpdef void rescale_to_next(self, PyCtxt ctxt):
-        """Rescales a ciphertext by dividing it by one scale factor.
-
-        Args:
-            ctxt (PyCtxt): Ciphertext to rescale.
-
-        Return:
-            None
-
-        """
-        if self.scheme != Scheme_t.ckks:
-            raise RuntimeError("<Pyfhel ERROR> Scheme must be CKKS for rescaling")
-        self.afseal.rescale_to_next(deref(ctxt._ptr_ctxt))
-
-    def mod_switch_to_next(self, cipher_or_plain):
-        """Reduces the ciphertext/plaintext modulus with next prime in the qi chain.
-
-        Args:
-            cipher_or_plain (PyCtxt|PyPtxt): Ciphertext to reduce.
-
-        Return:
-            None
-        """
-        if isinstance(cipher_or_plain, PyCtxt):
-            cipher_or_plain.mod_level += 1
-            self.afseal.mod_switch_to_next(deref((<PyCtxt>cipher_or_plain)._ptr_ctxt))
-        elif isinstance(cipher_or_plain, PyPtxt):
-            cipher_or_plain.mod_level += 1
-            self.afseal.mod_switch_to_next_plain(deref((<PyPtxt>cipher_or_plain)._ptr_ptxt))
-        else:
-            raise TypeError("<Pyfhel ERROR> Expected PyCtxt or PyPtxt for mod switching.")
-    
-    
-    def align_mod_n_scale(self,
-        this: PyCtxt, other: Union[PyCtxt, PyPtxt],
-        copy_this: bool = True, copy_other: bool = True,
-        only_mod: bool = False,
-    ) -> Tuple[PyCtxt, Union[PyCtxt, PyPtxt]]:
-        """Aligns the scales & mod_levels of `this` and `other`.
-        
-        Only applies to CKKS. Alligns the scales of the `this` ciphertext and
-        the `other` ciphertext/plaintext by aligning the scale and mod_level:
-        - Rescales the ciphertext with the highest mod_level to the next qi/s 
-        - Mod switches the second ciphertext/plaintext to the next qi/s
-        - At the end, rounds the scale of the rescaled ciphertext
-
-        Arguments:
-            this (PyCtxt): Ciphertext to align.
-            other (PyCtxt|PyPtxt): Ciphertext|plaintext to align with.
-            copy_this (bool): Copy the `this` ciphertext before aligning.
-            copy_other (bool): Copy the `other` ciphertext|plaintext before aligning.
-            only_mod (bool): If True, only mod_level is aligned.
-            
-        Return:
-            Tuple[PyCtxt, Union[PyCtxt, PyPtxt]]: inputs with aligned scale & mod_level.
-        """
-        if not((isinstance(other, (PyCtxt, PyPtxt))  and\
-                 (this.scheme == Scheme_t.ckks)  and\
-                 (other.scheme == Scheme_t.ckks))):
-            return this, other
-        elif (this.scale == other.scale) and (this.mod_level == other.mod_level):
-            return this, other
-        else: # Time to align!
-            # Copy?
-            this_ = PyCtxt(copy_ctxt=this) if copy_this else this
-            if isinstance(other, PyCtxt):
-                other_ = PyCtxt(copy_ctxt=other) if copy_other else other
-            else:
-                other_ = PyPtxt(copy_ptxt=other) if copy_other else other
-            # Align SCALES
-            if ((this_.scale != other_.scale) or not only_mod):
-                # Just missing an approximation?
-                if this_.scale_bits == other_.scale_bits:
-                    if 2**this_.scale_bits != this_.scale: this_.round_scale()
-                    if 2**other_.scale_bits != other_.scale: other_.round_scale()
-
-                else: # Try to do rescaling + mod switching
-                    # Who's rescaling and who's mod-switching
-                    (c_rescale, c_mod_switch)  = (this_, other_)\
-                        if (this_.scale_bits > other_.scale_bits) else (other_, this_)
-                    scale_bits_diff = c_rescale.scale_bits - c_mod_switch.scale_bits
-                    # But can we do it?
-                    available_rescalings =\
-                        np.cumsum(self.qi[1+c_mod_switch.mod_level:
-                                          1+c_rescale.mod_level])
-                    if (scale_bits_diff) not in available_rescalings:
-                        warn("Cannot align scales {} and {} (available rescalings: {})".format(this_.scale_bits, other_.scale_bits, available_rescalings))
-                        return this_, other_
-                    else: # Rescale + mod switching
-                        n_rescalings = list(available_rescalings).index(scale_bits_diff)+1
-                        for _ in range(n_rescalings):
-                            self.rescale_to_next(c_rescale)
-                            self.mod_switch_to_next(c_mod_switch)
-                        c_rescale.round_scale()     # Final approximation
-            # Align MOD LEVELS
-            if (this_.mod_level != other_.mod_level):
-                # Who's mod-switching?
-                (c, c_mod_switch)  = (this_, other_)\
-                    if (this_.mod_level > other_.mod_level) else (other_, this_)
-                # mod switching
-                for _ in range(c.mod_level - c_mod_switch.mod_level):
-                    self.mod_switch_to_next(c_mod_switch)
-            return this_, other_
-
-
-    # =========================================================================
-    # ================================ I/O ====================================
-    # =========================================================================   
-
-    # FILES
-
-    cpdef size_t save_context(self, fileName, str compr_mode="zstd"):
-        """Saves current context in a file
-        
-        Args:
-            fileName (str, pathlib.Path): Name of the file.  
-            compr_mode (str): Compression. One of "none", "zlib", "zstd" 
-            
-        Return:
-            bool: Result, True if OK, False otherwise.
-        """
-        cdef string f_name = _to_valid_file_str(fileName, check=False).encode()
-        cdef ofstream ostr = ofstream(f_name, binary)
-        _write_cy_attributes(self, ostr)
-        return self.afseal.save_context(ostr, compr_mode.encode())
-    
-    cpdef size_t load_context(self, fileName):
-        """Restores context from a file
-        
-        Args:
-            fileName (str, pathlib.Path): Name of the file.   
-            
-        Return:
-            bool: Result, True if OK, False otherwise.
-        """
-        cdef string f_name = _to_valid_file_str(fileName, check=True).encode()
-        cdef ifstream istr = ifstream(f_name, binary)
-        _read_cy_attributes(self, istr)
-        return self.afseal.load_context(istr)
-
-    cpdef size_t save_public_key(self, fileName, str compr_mode="zstd"):
-        """Saves current public key in a file
-        
-        Args:
-            fileName (str, pathlib.Path): Name of the file.   
-            compr_mode (str): Compression. One of "none", "zlib", "zstd" 
-            
-        Return:
-            bool: Result, True if OK, False otherwise.
-        """
-        cdef string f_name = _to_valid_file_str(fileName, check=False).encode()
-        cdef ofstream ostr = ofstream(f_name, binary)
-        return self.afseal.save_public_key(ostr, compr_mode.encode())
-            
-    cpdef size_t load_public_key(self, fileName):
-        """Restores current public key from a file
-        
-        Args:
-            fileName (str, pathlib.Path): Name of the file.   
-            
-        Return:
-            bool: Result, True if OK, False otherwise.
-        """
-        cdef string f_name = _to_valid_file_str(fileName, check=True).encode()
-        cdef ifstream istr = ifstream(f_name, binary)
-        return self.afseal.load_public_key(istr)
-
-    cpdef size_t save_secret_key(self, fileName, str compr_mode="zstd"):
-        """Saves current secret key in a file
-        
-        Args:
-            fileName (str, pathlib.Path): Name of the file.   
-            compr_mode (str): Compression. One of "none", "zlib", "zstd"
-            
-        Return:
-            bool: Result, True if OK, False otherwise.
-        """
-        cdef string f_name = _to_valid_file_str(fileName, check=False).encode()
-        cdef ofstream ostr = ofstream(f_name, binary)
-        return self.afseal.save_secret_key(ostr, compr_mode.encode())
-    
-    cpdef size_t load_secret_key(self, fileName):
-        """Restores current secret key from a file
-        
-        Args:
-            fileName (str, pathlib.Path): Name of the file.   
-            
-        Return:
-            bool: Result, True if OK, False otherwise.
-        """
-        cdef string f_name = _to_valid_file_str(fileName, check=True).encode()
-        cdef ifstream istr = ifstream(f_name, binary)
-        return self.afseal.load_secret_key(istr)
-    
-    cpdef size_t save_relin_key(self, fileName, str compr_mode="zstd"):
-        """Saves current relinearization keys in a file
-        
-        Args:
-            fileName (str, pathlib.Path): Name of the file.   
-            compr_mode (str): Compression. One of "none", "zlib", "zstd"
-            
-        Return:
-            bool: Result, True if OK, False otherwise.
-        """
-        cdef string f_name = _to_valid_file_str(fileName, check=False).encode()
-        cdef ofstream ostr = ofstream(f_name, binary)
-        return self.afseal.save_relin_keys(ostr, compr_mode.encode())
-    
-    cpdef size_t load_relin_key(self, fileName):
-        """Restores current relinearization keys from a file
-        
-        Args:
-            fileName (str, pathlib.Path): Name of the file.   
-            
-        Return:
-            bool: Result, True if OK, False otherwise.
-        """
-        cdef string f_name = _to_valid_file_str(fileName, check=True).encode()
-        cdef ifstream istr = ifstream(f_name, binary)
-        return self.afseal.load_relin_keys(istr)
-    
-    cpdef size_t save_rotate_key(self, fileName, str compr_mode="zstd"):
-        """Saves current rotation Keys from a file
-        
-        Args:
-            fileName (str, pathlib.Path): Name of the file.   
-            compr_mode (str): Compression. One of "none", "zlib", "zstd"
-            
-        Return:
-            bool: Result, True if OK, False otherwise.
-        """
-        cdef string f_name = _to_valid_file_str(fileName, check=False).encode()
-        cdef ofstream ostr = ofstream(f_name, binary)
-        return self.afseal.save_rotate_keys(ostr, compr_mode.encode())
-    
-    cpdef size_t load_rotate_key(self, fileName):
-        """Restores current rotation Keys from a file
-        
-        Args:
-            fileName (str, pathlib.Path): Name of the file.   
-            
-        Return:
-            bool: Result, True if OK, False otherwise.
-        """
-        cdef string f_name = _to_valid_file_str(fileName, check=True).encode()
-        cdef ifstream istr = ifstream(f_name, binary)
-        return self.afseal.load_rotate_keys(istr)
-    
-    
-    # BYTES
-
-    cpdef bytes to_bytes_context(self, str compr_mode="zstd"):
-        """Saves current context in a bytes string
-        
-        Args:
-            compr_mode (str): Compression. One of "none", "zlib", "zstd" 
-            
-        Return:
-            bytes: Serialized Context.
-        """
-        cdef ostringstream ostr
-        _write_cy_attributes(self, ostr)
-        self.afseal.save_context(ostr, compr_mode.encode())
-        return ostr.str()
-    
-    cpdef size_t from_bytes_context(self, bytes content):
-        """Restores current context from a bytes object
-        
-        Args:
-            content (bytes): bytes object obtained from to_bytes_context   
-            
-        Return:
-            bool: Result, True if OK, False otherwise.
-        """
-        cdef stringstream istr
-        istr.write(content,len(content))
-        _read_cy_attributes(self, istr)
-        return self.afseal.load_context(istr)
-
-    cpdef bytes to_bytes_public_key(self, str compr_mode="zstd"):
-        """Saves current public key in a bytes string
-        
-        Args:
-            compr_mode (str): Compression. One of "none", "zlib", "zstd" 
-            
-        Return:
-            bytes: Serialized public key.
-        """
-        cdef ostringstream ostr
-        self.afseal.save_public_key(ostr, compr_mode.encode())
-        return ostr.str()
-            
-    cpdef size_t from_bytes_public_key(self, bytes content):
-        """Restores current public key from a bytes object
-        
-        Args:
-            content (bytes): bytes object obtained from to_bytes_public_key   
-            
-        Return:
-            bool: Result, True if OK, False otherwise.
-        """
-        cdef stringstream istr
-        istr.write(content,len(content))
-        return self.afseal.load_public_key(istr)
-
-    cpdef bytes to_bytes_secret_key(self, str compr_mode="zstd"):
-        """Saves current secret key in a bytes string
-        
-        Args:
-            compr_mode (str): Compression. One of "none", "zlib", "zstd" 
-            
-        Return:
-            bytes: Serialized secret key.
-        """
-        cdef ostringstream ostr
-        self.afseal.save_secret_key(ostr, compr_mode.encode())
-        return ostr.str()
-    
-    cpdef size_t from_bytes_secret_key(self, bytes content):
-        """Restores current secret key from a bytes object
-        
-        Args:
-            content (bytes): bytes object obtained from to_bytes_secret_key   
-            
-        Return:
-            bool: Result, True if OK, False otherwise.
-        """
-        cdef stringstream istr
-        istr.write(content,len(content))
-        return self.afseal.load_secret_key(istr)
-    
-    cpdef bytes to_bytes_relin_key(self, str compr_mode="zstd"):
-        """Saves current relinearization key in a bytes string
-        
-        Args:
-            compr_mode (str): Compression. One of "none", "zlib", "zstd" 
-            
-        Return:
-            bytes: Serialized relinearization key.
-        """
-        cdef ostringstream ostr
-        self.afseal.save_relin_keys(ostr, compr_mode.encode())
-        return ostr.str()
-    
-    cpdef size_t from_bytes_relin_key(self, bytes content):
-        """Restores current relin key from a bytes object
-        
-        Args:
-            content (bytes): bytes object obtained from to_bytes_relin_key   
-            
-        Return:
-            bool: Result, True if OK, False otherwise.
-        """
-        cdef stringstream istr
-        istr.write(content,len(content))
-        return self.afseal.load_relin_keys(istr)
-    
-    cpdef bytes to_bytes_rotate_key(self, str compr_mode="zstd"):
-        """Saves current context in a bytes string
-        
-        Args:
-            compr_mode (str): Compression. One of "none", "zlib", "zstd" 
-            
-        Return:
-            bytes: Serialized rotation key.
-        """
-        cdef ostringstream ostr
-        self.afseal.save_rotate_keys(ostr, compr_mode.encode())
-        return ostr.str()
-    
-    cpdef size_t from_bytes_rotate_key(self, bytes content):
-        """Restores current rotation key from a bytes object
-        
-        Args:
-            content (bytes): bytes object obtained from to_bytes_rotateKey   
-            
-        Return:
-            bool: Result, True if OK, False otherwise.
-        """
-        cdef stringstream istr
-        istr.write(content,len(content))
-        return self.afseal.load_rotate_keys(istr)
-         
-    
-    # =========================================================================
-    # ============================== AUXILIARY ================================
-    # =========================================================================
-    cpdef long maxBitCount(self, long poly_modulus_degree, int sec_level):
-        """Returns the maximum number of bits that can be used to encode a number.
-
-        Args:
-            poly_modulus_degree (long): Polynomial modulus degree.
-            sec_level (int): Security level.
-
-        Return:
-            long: Maximum number of bits that can be used to encode a number.
-        """
-        return (<Afseal*>self.afseal).maxBitCount(poly_modulus_degree, sec_level)
-
-    def multDepth(self, max_depth=64, delta=0.1, x_y_z=(1, 10, 0.1), verbose=False):
-        """Empirically determines the multiplicative depth of a Pyfhel Object
-        for a given context. For this, it encrypts the inputs x, y and z with
-        Fractional scheme and performs the following chained multiplication
-        until the result deviates more than delta in absolute value:
-        
-        >    x * y * z * y * z * y * z * y * z ...
-
-        After each multiplication, the ciphertext is relinearized and checked.
-        Ideally, y and z should be inverses to avoid wrapping over modulo p.
-        Requires the Pyfhel Object to have initialized context and pub/sec/relin keys.
-        """
-        # x,y,z = x_y_z
-        # cx = self.encryptFrac(x)
-        # cy = self.encryptFrac(y)
-        # cz = self.encryptFrac(z)
-        # for m_depth in range(1, max_depth+1):
-        #     if m_depth%2: # Multiply by y and relinearize
-        #         x *= y
-        #         cx *= cy
-        #     else:         # Multiply by z and relinearize
-        #         x *= z
-        #         cx *= cz
-        #     ~cx           # Relinearize after every multiplication
-        #     x_hat = self.decryptFrac(cx)
-        #     if verbose:
-        #         print(f'Mult {m_depth} [budget: {self.noiseLevel(cx)} dB]: {x_hat} (expected {x})')
-        #     if abs(x - x_hat) > delta:
-        #         break
-        # return m_depth
-        raise NotImplementedError("multDepth is not implemented yet")
-
-    # GETTERS
-    cpdef bool batchEnabled(self):
-        """Flag of batch enabled. 
-            
-        Return:
-            bool: Result, True if enabled, False if disabled.
-        """
-        return (<Afseal*>self.afseal).batchEnabled()
-    
-
-    cpdef size_t get_nSlots(self):
-        """Maximum number of slots fitting in a ciphertext.
-        
-        Generally it matches with `m`.
-
-        Return:
-            int: Maximum umber of slots.
-        """
-        return (<Afseal*>self.afseal).get_nSlots()
-    
-    cpdef uint64_t get_plain_modulus(self):
-        """Plaintext modulus of the current context.
-            
-        Return:
-            int: Plaintext modulus.
-        """
-        return self.afseal.get_plain_modulus()
-    
-    cpdef size_t get_poly_modulus_degree(self):
-        """Plaintext coefficient of the current context.
-        
-        The more, the bigger the ciphertexts are, thus allowing for 
-        more operations with correct decryption. Also, number of 
-        values in a ciphertext in both schemes. 
-        
-            
-        Return:
-            int: Plaintext coefficient.
-        """
-        return self.afseal.get_poly_modulus_degree()
-
-    cpdef scheme_t get_scheme(self):
-        """Scheme of the current context.
-
-        Return:
-            scheme_t: Scheme.
-        """
-        return self.afseal.get_scheme()
-    
-    cpdef bool is_secret_key_empty(self):
-        """True if the current Pyfhel instance has no secret Key.
-
-        Return:
-            bool: True if there is no secret Key. False if there is.
-        """
-        return (<Afseal*>self.afseal).is_secretKey_empty()
-
-    cpdef bool is_public_key_empty(self):
-        """True if the current Pyfhel instance has no public Key.
-
-        Return:
-            bool: True if there is no public Key. False if there is.
-        """
-        return (<Afseal*>self.afseal).is_publicKey_empty()
-
-    cpdef bool is_rotate_key_empty(self):
-        """True if the current Pyfhel instance has no rotation key.
-
-        Return:
-            bool: True if there is no rotation Key. False if there is.
-        """
-        return (<Afseal*>self.afseal).is_rotKey_empty()
-
-    cpdef bool is_relin_key_empty(self):
-        """True if the current Pyfhel instance has no relinearization key.
-
-        Return:
-            bool: True if there is no relinearization Key. False if there is.
-        """
-        return (<Afseal*>self.afseal).is_relinKeys_empty()
-
-    cpdef bool is_context_empty(self):
-        """True if the current Pyfhel instance has no context.
-
-        Return:
-            bool: True if there is no context. False if there is.
-        """
-        return (<Afseal*>self.afseal).is_context_empty()
-
-
-
-    # =========================================================================
-    # =============================== PyPoly ==================================
-    # =========================================================================  
-    # CREATION
-    cpdef PyPoly empty_poly(self, PyCtxt ref):
-        """Generates an empty polynomial using `ref` as reference"""
-        # poly._afpoly =  <AfsealPoly *> self.afseal.empty_poly(deref(ref._ptr_ctxt))
-        return PyPoly(ref=ref)
-    
-    cpdef PyPoly poly_from_ciphertext(self, PyCtxt ctxt, size_t i):
-        """Gets the i-th underlying polynomial of a ciphertext"""
-        return PyPoly(ref=ctxt, index=i)
-
-    cpdef PyPoly poly_from_plaintext(self, PyCtxt ref, PyPtxt ptxt):
-        """Gets the underlying polynomial of a plaintext"""
-        return PyPoly(ref=ref, ptxt=ptxt)
-
-    cpdef PyPoly poly_from_coeff_vector(self, vector[cy_complex] coeff_vector, PyCtxt ref):
-        """Generates a polynomial with given coefficients"""
-        return PyPoly(coeff_vector, ref=ref)
-    
-    cpdef list polys_from_ciphertext(self, PyCtxt ctxt):
-        """Generates a list of polynomials of the given ciphertext"""
-        raise NotImplementedError("TODO: Not yet there")
-
-    # OPS
-    cpdef PyPoly poly_add(self, PyPoly p, PyPoly p_other, bool in_new_poly=False):
-        """Sum two PyPoly polynomials: p + p_other.
-        
-        Encoding must be consistent (TODO).  The result is applied
-        to the first polynomial or to a newly created one.
-    
-        Args:
-            p (PyPoly): polynomial whose values are added with p_other.  
-            p_other (PyPoly): polynomial left untouched.  
-            in_new_poly (bool): result in a newly created polynomial
-            
-        Return:
-            PyPoly: resulting polynomial, the input transformed or a new one.
-        """
-        res_poly = PyPoly(p) if in_new_poly else p
-        self.afseal.add_inplace(deref(res_poly._afpoly), deref(p_other._afpoly))
-        return res_poly
-
-    cpdef PyPoly poly_subtract(self, PyPoly p, PyPoly p_other, bool in_new_poly=False):
-        """Subtract two PyPoly polynomials: p - p_other.
-        
-        Encoding must be consistent (TODO).  The result is applied
-        to the first polynomial or to a newly created one.
-    
-        Args:
-            p (PyPoly): polynomial whose values are subtracted with p_other.  
-            p_other (PyPoly): polynomial left untouched.  
-            in_new_poly (bool): result in a newly created polynomial
-            
-        Return:
-            PyPoly: resulting polynomial, the input transformed or a new one.
-        """
-        res_poly = PyPoly(p) if in_new_poly else p
-        self.afseal.subtract_inplace(deref(res_poly._afpoly), deref(p_other._afpoly))
-        return res_poly
-
-    cpdef PyPoly poly_multiply(self, PyPoly p, PyPoly p_other, bool in_new_poly=False):
-        """Multiply two PyPoly polynomials: p * p_other.
-        
-        Encoding must be consistent (TODO).  The result is applied
-        to the first polynomial or to a newly created one.
-    
-        Args:
-            p (PyPoly): polynomial whose values are multiplied with p_other.  
-            p_other (PyPoly): polynomial left untouched.  
-            in_new_poly (bool): result in a newly created polynomial
-            
-        Return:
-            PyPoly: resulting polynomial, the input transformed or a new one.
-        """
-        res_poly = PyPoly(p) if in_new_poly else p
-        self.afseal.multiply_inplace(deref(res_poly._afpoly), deref(p_other._afpoly))
-        return res_poly
-
-    cpdef PyPoly poly_invert(self, PyPoly p, bool in_new_poly=False):
-        """Invert PyPoly polynomial: inverse(p)
-        
-        Encoding must be consistent (TODO).  The result is applied
-        to the polynomial or to a newly created one.
-    
-        Args:
-            p (PyPoly): polynomial whose values are inverted.  
-            in_new_poly (bool): result in a newly created polynomial
-            
-        Return:
-            PyPoly: resulting polynomial, the input transformed or a new one.
-        """
-        res_poly = PyPoly(p) if in_new_poly else p
-        self.afseal.invert_inplace(deref(res_poly._afpoly))
-        return res_poly
-
-    # I/O
-    cpdef void poly_to_ciphertext(self, PyPoly p, PyCtxt ctxt, size_t i):
-        """Set chosen i-th polynimial in ctxt to p.
-        
-        Encoding must be consistent (TODO).
-    
-        Args:
-            p (PyPoly): polynomial to be inserted.  
-            ctxt (PyCtxt): base ciphertext.
-            i (int): number of polynomial in ctxt to be set.
-            
-        Return:
-            None
-        """
-        self.afseal.poly_to_ciphertext(deref(p._afpoly), deref(ctxt._ptr_ctxt), i)
-
-    cpdef void poly_to_plaintext(self, PyPoly p, PyPtxt ptxt):
-        """Set the polynimial in ptxt to p.
-        
-        Encoding must be consistent (TODO).
-    
-        Args:
-            p (PyPoly): polynomial to be inserted.  
-            ptxt (PyPtxt): base plaintext.
-            
-        Return:
-            None
-        """
-        self.afseal.poly_to_plaintext(deref(p._afpoly), deref(ptxt._ptr_ptxt))
-
-
+#   --------------------------------------------------------------------
+#   Pyfhel.pyx
+#   Author: Alberto Ibarrondo
+#   Date: 24/08/2021
+#   --------------------------------------------------------------------
+#   License: GNU GPL v3
+#
+#   Pyfhel is free software: you can redistribute it and/or modify
+#   it under the terms of the GNU General Public License as published by
+#   the Free Software Foundation, either version 3 of the License, or
+#   (at your option) any later version.
+#
+#   Pyfhel is distributed in the hope that it will be useful,
+#   but WITHOUT ANY WARRANTY; without even the implied warranty of
+#   MERCHANTABILITY or FITNESS FOR A PARTICULAR PURPOSE.  See the
+#   GNU General Public License for more details.
+#
+#   You should have received a copy of the GNU General Public License
+#   along with this program.  If not, see <http://www.gnu.org/licenses/>.
+#   --------------------------------------------------------------------
+
+# -------------------------------- IMPORTS ------------------------------------
+from warnings import warn
+from pathlib import Path
+
+# Both numpy and the Cython declarations for numpy
+import numpy as np
+np.import_array()
+
+# Type checking for only numeric values
+from numbers import Number, Real
+
+# Dereferencing pointers in Cython in a secure way
+from cython.operator cimport dereference as deref
+
+# Importing it for the fused types
+cimport cython
+
+# Define Plaintext types
+FLOAT_T = (float, np.float16, np.float32, np.float64)
+INT_T =   (int, np.int16, np.int32, np.int64, np.int_, np.intc)
+
+# Import utility functions
+from Pyfhel.utils import _to_valid_file_str
+include "utils/cy_utils.pxi"
+include "utils/cy_type_converters.pxi"
+
+# ------------------------- PYTHON IMPLEMENTATION -----------------------------
+cdef class Pyfhel:
+    """Context class encapsulating most of the Homomorphic Encryption functionalities.
+
+    Encrypted addition, multiplication, substraction, exponentiation of 
+    integers/doubles. Implementation of homomorphic encryption using 
+    SEAL/PALISADE as backend. Pyfhel works with PyPtxt as plaintext class
+    and PyCtxt as cyphertext class.
+    """
+    def __cinit__(self,
+                  context_params=None,
+                  key_gen=False,
+                  pub_key_file=None,
+                  sec_key_file=None):
+        self.afseal = new Afseal()
+        self._qi = []
+        self._scale = 1
+    
+    def __init__(self,
+                  context_params=None,
+                  key_gen=False,
+                  pub_key_file=None,
+                  sec_key_file=None):
+        """Initializes an empty Pyfhel object, the base for all operations.
+        
+        To fill the Pyfhel object during initialization you can:
+            - Provide a dictionary of context parameters to run Pyfhel.contextGen(\*\*context_params). 
+            - Set key_gen to True in order to generate a new public/secret key pair.
+            - Provide a pub_key_file and/or sec_key_file to load existing keys from saved files.
+
+        Attributes:
+            context_params (dict|str|pathlib.Path, optional): dictionary of context
+                    parameters to run contextGen(), or alternatively a string with the name of a saved context, to ve loaded with load_context().    
+            key_gen (bool, optional): generate a new public/secret key pair
+            pub_key_file (str|pathlib.Path, optional): Load public key from this file.
+            sec_key_file (str|pathlib.Path, optional): Load secret key from this file.
+        """
+        if context_params is not None:
+            if isinstance(context_params, dict):
+                self.contextGen(**context_params)
+            elif isinstance(context_params, (str, Path)):
+                self.load_context(context_params)
+            else:
+                raise TypeError("context_params must be a dictionary or a string")
+        if key_gen: # Generates new keys
+            self.keyGen()
+        else:
+            if pub_key_file is not None:
+                self.load_public_key(pub_key_file)
+            if sec_key_file is not None:
+                self.load_secret_key(sec_key_file)
+
+    def __dealloc__(self):
+        if self.afseal != NULL:
+            del self.afseal
+
+    def __repr__(self):
+        """A printable string with all the information about the Pyfhel object
+        
+        Info:
+            * at: hex ID, unique identifier and memory location.
+            * pk: 'Y' if public key is present. '-' otherwise.
+            * sk: 'Y' if secret key is present. '-' otherwise.
+            * rtk: 'Y' if rotation keys are present. '-' otherwise.
+            * rlk: 'Y' if relinarization keys are present. '-' otherwise.
+            * contx: Context, with values of p, m, base, security,
+                        # of int and frac digits and wether flagBatching is enabled.
+        """
+        return "<{} Pyfhel obj at {}, [pk:{}, sk:{}, rtk:{}, rlk:{}, contx({})]>".format(
+                self.scheme.name,
+                hex(id(self)),
+                "-" if self.is_public_key_empty() else "Y",
+                "-" if self.is_secret_key_empty() else "Y",
+                "-" if self.is_rotate_key_empty() else "Y",
+                "-" if self.is_relin_key_empty() else f"Y",
+                "-" if self.is_context_empty() else \
+                        f"n={self.n}, "\
+                        f"t={self.t}, "\
+                        f"sec={self.sec}, "\
+                        f"qi={self.qi}, "\
+                        f"scale={self.scale}, ")
+
+    def __reduce__(self):
+        """Required for pickling purposes. Returns a tuple with:
+            - A callable object that will be called to create the initial version of the object.
+            - A tuple of arguments for the callable object.
+        """
+        context_params={"scheme": self.scheme.name,
+                        "n": self.n,
+                        "t": self.t,
+                        "sec": self.sec,
+                        "scale": self.scale,
+                        "qi": self.qi,}
+        return (Pyfhel, (context_params, False, None, None))
+
+    @property
+    def t(self):
+        """t, plaintext modulus."""
+        return self.get_plain_modulus()
+
+    @property
+    def n(self):
+        """n, Polynomial coefficient modulus. (1*x^m+1). 
+                
+        Directly linked to the multiplication depth and the number of slots (bfv)."""
+        return self.get_poly_modulus_degree()
+    
+    @property
+    def sec(self):
+        """Security (bits). Sets an appropriate coefficient modulus (q). Only applies to BFV scheme."""
+        return (<Afseal*>self.afseal).get_sec()
+
+    @property
+    def qi(self):
+        """Chain of prime sizes (bits). Sets size of each prime in the coefficient modulis (q). Only applies to CKKS scheme."""
+        return self._qi
+
+    @property
+    def scale(self):
+        """Upscale factor for fixed-point values. Only applies to CKKS scheme."""
+        return self._scale
+    @scale.setter
+    def scale(self, value):
+        if not isinstance(value, Real) or value < 0:
+            raise ValueError("scale must be a positive number")
+        self._scale = value
+       
+    @property
+    def scheme(self):
+        """Scheme of the current context."""
+        return Scheme_t(self.afseal.get_scheme())
+
+    @property
+    def total_coeff_modulus_bit_count(self):
+        """Total number of bits in the coefficient modulus (sum(bits(q_i)))."""
+        return (<Afseal*>self.afseal).total_coeff_modulus_bit_count()
+    # =========================================================================
+    # ============================ CRYPTOGRAPHY ===============================
+    # =========================================================================
+    # ....................... CONTEXT & KEY GENERATION ........................
+    
+    cpdef void contextGen(self,
+        str scheme, int n, int64_t q=0, int t_bits=0, int64_t t=0, int sec=128,
+        double scale=1, int scale_bits=0, vector[int] qi = {}):
+        """Generates Homomorphic Encryption context based on parameters.
+        
+        Creates a HE context based in parameters, as well as an appropriate
+        encoder according to the scheme choice. The HE context contains the
+        "public parameters" of the scheme, required for all operations
+        (encryption/decryption,scheme/decoding, operations).
+        
+        *BFV scheme*: vectorized integer operations in Single Instruction Multiple
+            Data (SIMD) fashion. The scheme requires a plain_modulus t prime, with
+            t-1 being multiple of 2*n (n is the polynomial modulus degree). This 
+            tis generated automatically with size t_bits, and it will serve as
+            plaintext modulo, the maximum value of all freshly encrypted plaintexts.
+            The coefficient modulus (q) is chosen under the hood with the security
+            level sec, based on homomorphicencryption.org, although it can be set 
+            manually with the parameter q.
+        
+        *CKKS scheme*: vectorized approximate fixed point operations in SIMD. The
+            underlying coefficient modulus (q) is set with a chain of prime sizes
+            qi (bit sizes), which is an integer vector of moduli.
+
+        Args:
+            scheme (str): HE scheme ("bfv" or "ckks", for integer or float ops).
+            n (int): Polynomial coefficient modulus m. (Poly: 1*x^n+1), directly
+                     linked to the multiplication depth, (SEAL's poly_modulus_degree)
+                     and equal to the number of slots (nSlots) in bfv.
+            q (int, optional): Coefficient modulus. (SEAL's poly_modulus). 
+                     Overriden by qi if scheme is "ckks" and sec if scheme is "bfv". 
+            
+            -- Only for BFV scheme --
+            t(int, optional):  Only for bfv. Plaintext modulus. (SEAL's plain_modulus) 
+            t_bits (int, optional):  Only for bfv. Plaintext modulus bit size. Overrides t.
+            sec (int, optional): Only for bfv. Security level equivalent in AES.
+                128, 192 or 256. More means more security but also more costly. Sets q.
+            -- Only for CKKS scheme --
+            scale (int, optional): Upscale factor for fixed-point values. 
+            qi (list of ints, optional): Chain of prime sizes (#bits), to set q.
+                      
+        Return:
+            None
+        """
+        s = to_Scheme_t(scheme)
+        if s==Scheme_t.bfv:
+            assert (t_bits>0 or t>0), "BFV scheme requires `t_bits` or `t` to be set"
+            if not qi.empty():  # Compress all moduli into one
+                q = np.prod(np.array(qi))
+                self._qi = qi
+            else:
+                self._qi = {}
+            assert (sec>0 or q>0), "BFV scheme requires `sec` or `q` to be set."
+            self._scale = 1
+        elif s==Scheme_t.ckks:
+            assert not qi.empty(), "CKKS scheme requires a list of prime sizes (qi) to be set"
+            if not scale>1 and not scale_bits>0:
+                warn("<Pyfhel Warning> initializing CKKS context without default scale."
+                     "You will have to provide a scale for each encoding", RuntimeWarning)
+            self._scale = 2**scale_bits if scale_bits>0 else scale
+            self._qi = qi
+            # Check if scale matches at least one available rescaling
+            available_rescalings = np.cumsum(np.triu(np.tile(qi, (len(qi), 1)), k=1), axis=1)
+            if <int>np.log2(self._scale) not in available_rescalings:
+                warn("<Pyfhel Warning> qi {} do not support rescaling for scale {}.".format(qi, self._scale))
+        self.afseal.ContextGen(<scheme_t>s.value, n, t_bits * (t_bits>0), t, sec, qi)
+        
+    cpdef void keyGen(self):
+        """Generates a pair of secret/Public Keys.
+        
+        Based on the current context, initializes a public/secret key pair.
+        
+        Args:
+            None
+
+        Return:
+            None
+        """
+        self.afseal.KeyGen()
+        
+    cpdef void rotateKeyGen(self):
+        """Generates a rotation Key.
+        
+        Generates a rotation Key, used to rotate cyclically 
+        the values inside the encrypted vector.
+        
+        Based on the current context, initializes one rotation key. 
+        
+        Args:
+            None
+                      
+        Return:
+            None
+        """
+        self.afseal.rotateKeyGen()
+        
+    cpdef void relinKeyGen(self):
+        """Generates a relinearization Key.
+        
+        Generates a relinearization Key, used to reduce size of the
+        ciphertexts when multiplying or exponentiating them. This is needed
+        due to the fact that ciphertexts grow in size after encrypted
+        mults/exponentiations.
+        
+        Based on the current context, initializes one relinearization key. 
+        
+        Args:
+            None
+
+        Return:
+            None
+        """
+        self.afseal.relinKeyGen()        
+  
+    
+    # .............................. ENCYRPTION ...............................
+    cpdef PyCtxt encryptInt(self, int64_t[:] arr, PyCtxt ctxt=None):
+        """Encrypts a 1D vector of int values into a PyCtxt ciphertext.
+        
+        If provided a ciphertext, encrypts the value inside it. 
+        
+        Args:
+            value (int): value to encrypt.
+            ctxt (PyCtxt, optional): Optional destination ciphertext.  
+            
+        Return:
+            PyCtxt: the ciphertext containing the encrypted plaintext
+        """
+        if ctxt is None:
+            ctxt = PyCtxt(pyfhel=self)
+        cdef vector[int64_t] vec
+        cdef AfsealPtxt ptxt
+        vec.assign(&arr[0], &arr[0]+<Py_ssize_t>arr.size)
+        self.afseal.encode_i(vec, ptxt)
+        self.afseal.encrypt(ptxt, deref(ctxt._ptr_ctxt))
+        ctxt._scheme = scheme_t.bfv
+        ctxt._pyfhel = self
+        return ctxt
+    
+    cpdef PyCtxt encryptFrac(self, 
+        double[:] arr, PyCtxt ctxt=None, 
+        double scale=0, int scale_bits=0):
+        """Encrypts a 1D vector of float values into a PyCtxt ciphertext.
+        
+        Encrypts a fractional vector using the current secret key, based on the
+        current context. Value must a decimal (float, double) that will 
+        get truncated.
+        If provided a ciphertext, encrypts the plaintext inside it. 
+        
+        Args:
+            arr (float[]): values to encrypt.
+            ctxt (PyCtxt, optional): Optional destination ciphertext.
+            scale (double): scale factor to apply to the values.  
+            
+        Return:
+            PyCtxt: the ciphertext containing the encrypted plaintext
+        """
+        scale = _get_valid_scale(scale_bits, scale, self._scale)
+        if ctxt is None:
+            ctxt = PyCtxt(pyfhel=self)
+        cdef vector[double] vec
+        vec.assign(&arr[0], &arr[0] + <Py_ssize_t>arr.size)
+        cdef AfsealPtxt ptxt
+        self.afseal.encode_f(vec, scale, ptxt)
+        self.afseal.encrypt(ptxt, deref(ctxt._ptr_ctxt))
+        ctxt._scheme = scheme_t.ckks
+        ctxt._pyfhel = self
+        return ctxt
+
+
+    cpdef PyCtxt encryptComplex(
+        self, complex[:] arr, PyCtxt ctxt=None,
+        double scale=0, int scale_bits=0):
+        """Encrypts a 1D vector of complex values into a PyCtxt ciphertext.
+        
+        Encrypts a fractional vector using the current secret key, based on the
+        current context. Value must be a complex (double, double) that will 
+        get truncated.
+        If provided a ciphertext, encrypts the plaintext inside it. 
+        
+        Args:
+            arr (complex[]): values to encrypt.
+            ctxt (PyCtxt, optional): Optional destination ciphertext.
+            scale (double): scale factor to apply to the values.  
+            
+        Return:
+            PyCtxt: the ciphertext containing the encrypted plaintext
+        """
+        scale = _get_valid_scale(scale_bits, scale, self._scale)
+        if ctxt is None:
+            ctxt = PyCtxt(pyfhel=self)
+        cdef vector[cy_complex] vec
+        vec.assign(&arr[0], &arr[0] + <Py_ssize_t>arr.size)
+        cdef AfsealPtxt ptxt
+        self.afseal.encode_c(vec, scale, ptxt)
+        self.afseal.encrypt(ptxt, deref(ctxt._ptr_ctxt))
+        ctxt._scheme = scheme_t.ckks
+        ctxt._pyfhel = self
+        return ctxt
+        
+
+    cpdef PyCtxt encryptPtxt(self, PyPtxt ptxt, PyCtxt ctxt=None):
+        """Encrypts an encoded PyPtxt plaintext into a PyCtxt ciphertext.
+        
+        Encrypts an encoded PyPtxt plaintext using the current secret
+        key, based on the current context. Plaintext must be a PyPtxt.
+        If provided a ciphertext, encrypts the plaintext inside it. 
+        
+        Args:
+            ptxt (PyPtxt): plaintext to encrypt.
+            ctxt (PyCtxt, optional): Optional destination ciphertext.  
+            
+        Return:
+            PyCtxt: the ciphertext containing the encrypted plaintext
+            
+        Raise:
+            TypeError: if the plaintext doesn't have a valid type.
+        """
+        if (ptxt._ptr_ptxt == NULL or ptxt is None):
+            raise TypeError("<Pyfhel ERROR> PyPtxt Plaintext is empty")
+        if ctxt is None:
+            ctxt = PyCtxt(pyfhel=self)
+        self.afseal.encrypt(deref(ptxt._ptr_ptxt), deref(ctxt._ptr_ctxt))
+        ctxt._scheme = ptxt._scheme
+        ctxt._pyfhel = self
+        return ctxt
+
+    # vectorized
+    cpdef np.ndarray[object, ndim=1] encryptAInt(self, int64_t[:,::1] arr):
+        raise NotImplementedError("<Pyfhel ERROR> encryptAInt not implemented")
+
+    cpdef np.ndarray[object, ndim=1] encryptAFrac(self, double[:,::1] arr, double scale=0, int scale_bits=0):
+        raise NotImplementedError("<Pyfhel ERROR> encryptAFrac not implemented")
+        
+    cpdef np.ndarray[object, ndim=1] encryptAComplex(self, complex[:,::1] arr, double scale=0, int scale_bits=0):
+        raise NotImplementedError("<Pyfhel ERROR> encryptAComplex not implemented")
+
+    cpdef np.ndarray[object, ndim=1] encryptAPtxt(self, PyPtxt[:] ptxt):
+        raise NotImplementedError("<Pyfhel ERROR> encryptAPtxt not implemented")
+
+    def encrypt(self, ptxt not None, PyCtxt ctxt=None, scale=None):
+        """Encrypts any valid value into a PyCtxt ciphertext.
+        
+        Encrypts a plaintext using the current secret key, based on the
+        current context. Plaintext must be an integer vector (int), a float vector
+        that will get truncated (double), or a PyPtxt encoded plaintext.
+        Selects the encryption function based on type.
+        
+        If provided a ciphertext, encrypts the plaintext inside it. 
+        
+        Args:
+            ptxt (PyPtxt, int, double, np.ndarray): plaintext to encrypt.
+            ctxt (PyCtxt, optional): Optional destination ciphertext.  
+            
+        Return:
+            PyCtxt: the ciphertext containing the encrypted plaintext
+            
+        Raise:
+            TypeError: if the plaintext doesn't have a valid type.
+        """
+        # np arrays or numbers -> encode first!
+        if isinstance(ptxt, (np.ndarray, np.number, Number, list)):
+            ptxt = self.encode(ptxt, scale=self.scale if scale is None else scale)
+
+        # plaintexts
+        if isinstance(ptxt, PyPtxt):
+            return self.encryptPtxt(ptxt, ctxt)
+        
+        raise TypeError('<Pyfhel ERROR> Plaintext type ['+str(type(ptxt))+
+                        '] not supported for encryption')
+    
+    # .............................. DECRYPTION ................................
+    cpdef np.ndarray[int64_t, ndim=1] decryptInt(self, PyCtxt ctxt):
+        """Decrypts a PyCtxt ciphertext into a single int value.
+        
+        Decrypts a PyCtxt ciphertext using the current secret key, based on
+        the current context. PyCtxt scheme must be bfv.
+        
+        Args:
+            ctxt (PyCtxt, optional): ciphertext to decrypt. 
+            
+        Return:
+            int: the decrypted integer value
+            
+        Raise:
+            RuntimeError: if the ctxt scheme isn't Scheme_t.bfv
+        """
+        if (ctxt._scheme != scheme_t.bfv):
+            raise RuntimeError("<Pyfhel ERROR> wrong scheme type in PyCtxt")
+        cdef vector[int64_t] vec
+        cdef AfsealPtxt ptxt
+        self.afseal.decrypt(deref(ctxt._ptr_ctxt), ptxt)
+        self.afseal.decode_i(ptxt, vec)
+        return np.asarray(<list>vec)
+
+    cpdef np.ndarray[double, ndim=1] decryptFrac(self, PyCtxt ctxt):
+        """Decrypts a PyCtxt ciphertext into a vector of floats
+        
+        Decrypts a PyCtxt ciphertext using the current secret key, based on
+        the current context. PyCtxt scheme must be ckks.
+        
+        Args:
+            ctxt (PyCtxt, optional): ciphertext to decrypt. 
+            
+        Return:
+            np.array[float]: the decrypted float vector
+            
+        Raise:
+            RuntimeError: if the ctxt scheme isn't Scheme_t.ckks
+        """
+        if (ctxt._scheme != scheme_t.ckks):
+            raise RuntimeError("<Pyfhel ERROR> wrong scheme type in PyCtxt")
+        cdef vector[double] vec
+        cdef AfsealPtxt ptxt
+        self.afseal.decrypt(deref(ctxt._ptr_ctxt), ptxt)
+        self.afseal.decode_f(ptxt, vec)
+        return np.asarray(<list>vec)
+    
+    cpdef np.ndarray[complex, ndim=1] decryptComplex(self, PyCtxt ctxt):
+        """Decrypts a PyCtxt ciphertext into a vector of complex values
+        
+        Decrypts a PyCtxt ciphertext using the current secret key, based on
+        the current context. PyCtxt scheme must be ckks.
+        
+        Args:
+            ctxt (PyCtxt, optional): ciphertext to decrypt. 
+            
+        Return:
+            np.array[complex]: the decrypted complex vector
+            
+        Raise:
+            RuntimeError: if the ctxt scheme isn't Scheme_t.ckks
+        """
+        if (ctxt._scheme != scheme_t.ckks):
+            raise RuntimeError("<Pyfhel ERROR> wrong scheme type in PyCtxt")
+        cdef vector[cy_complex] vec
+        cdef AfsealPtxt ptxt
+        self.afseal.decrypt(deref(ctxt._ptr_ctxt), ptxt)
+        self.afseal.decode_c(ptxt, vec)
+        return np.asarray(<list>vec)
+    
+    cpdef PyPtxt decryptPtxt(self, PyCtxt ctxt, PyPtxt ptxt=None):
+        """Decrypts a PyCtxt ciphertext into a PyPtxt plaintext.
+        
+        Decrypts a PyCtxt ciphertext using the current secret key, based on
+        the current context. No regard to scheme (decode PyPtxt to obtain 
+        value).
+        
+        Args:
+            ctxt (PyCtxt): ciphertext to decrypt. 
+            ptxt (PyPtxt, optional): Optional destination plaintext.
+            
+        Return:
+            PyPtxt: the decrypted plaintext
+        """
+        if ptxt is None:
+            ptxt = PyPtxt(pyfhel=self)
+        self.afseal.decrypt(deref(ctxt._ptr_ctxt), deref(ptxt._ptr_ptxt))
+        ptxt._scheme = ctxt._scheme
+        return ptxt
+
+    # vectorized
+    cpdef np.ndarray[int64_t, ndim=2] decryptAInt(self, PyCtxt ctxt):
+        raise NotImplementedError("<Pyfhel ERROR> decryptAInt not implemented")
+    cpdef np.ndarray[double, ndim=2] decryptAFrac(self, PyCtxt ctxt):
+        raise NotImplementedError("<Pyfhel ERROR> decryptAFrac not implemented")
+    cpdef np.ndarray[double, ndim=2] decryptAComplex(self, PyCtxt ctxt):
+        raise NotImplementedError("<Pyfhel ERROR> decryptAComplex not implemented")
+    cpdef np.ndarray[object, ndim=1] decryptAPtxt(self, PyCtxt ctxt):
+        raise NotImplementedError("<Pyfhel ERROR> decryptAPtxt not implemented")
+    def decrypt(self, PyCtxt ctxt, bool decode=True, PyPtxt ptxt=None):
+        """Decrypts any valid PyCtxt into either a PyPtxt ciphertext or a value.
+        
+        Decrypts a PyCtxt ciphertext using the current secret key, based on
+        the current context. Outputs an integer (int), a truncated decimal
+        (float), a PyPtxt encoded plaintext, or in Batch mode a 1D numpy
+        vector of integers. Can also return a PyPtxt by setting decode
+        to True.
+
+        Selects the encryption function based on type.
+        
+        If provided a plaintext, decrypts the ciphertext inside it. 
+        
+        Args:
+            ctxt (PyCtxt): ciphertext to decrypt.
+            decode (bool: True): return value or return PyPtxt.
+            ptxt (PyPtxt, optional): Optional destination PyPtxt.  
+            
+        Return:
+            PyPtxt, np.array[int|float]: the decrypted result
+            
+        Raise:
+            TypeError: if the cipertext scheme is invalid.
+        """
+        if (decode):
+            if (ctxt._scheme == scheme_t.ckks):
+                return self.decryptFrac(ctxt)
+            elif (ctxt._scheme == scheme_t.bfv):
+                return self.decryptInt(ctxt)
+            else:
+                raise RuntimeError("<Pyfhel ERROR> wrong scheme type in PyCtxt when decrypting")
+        else: # Decrypt to plaintext        
+            if ptxt is None:
+                ptxt = PyPtxt(pyfhel=self)
+            return self.decryptPtxt(ctxt, ptxt)
+
+
+    # ................................ OTHER ..................................
+    cpdef int noise_level(self, PyCtxt ctxt):
+        """Computes the invariant noise budget (bits) of a PyCtxt ciphertext.
+        
+        The invariant noise budget measures the amount of room there is
+        for thenoise to grow while ensuring correct decryptions.
+        Decrypts a PyCtxt ciphertext using the current secret key, based
+        on the current context.
+        
+        Args:
+            ctxt (PyCtxt): ciphertext to be measured.
+            
+        Return:
+            int: the noise budget level
+        """
+        if self.scheme == Scheme_t.ckks:
+            raise RuntimeError("<Pyfhel ERROR> ckks scheme does not support noise level")
+        return self.afseal.noise_level(deref(ctxt._ptr_ctxt))
+
+    cpdef void relinearize(self, PyCtxt ctxt):
+        """Relinearizes a ciphertext.
+        
+        Relinearizes a ciphertext. This functions relinearizes ctxt,
+        reducing its size down to 2. 
+        
+        Args:
+            ctxt (PyCtxt): the ciphertext to relinearize in-place
+                      
+        Return:
+            None
+        """
+        self.afseal.relinearize(deref(ctxt._ptr_ctxt))  
+    
+    # =========================================================================
+    # ============================== ENCODING =================================
+    # =========================================================================
+    # ............................... ENCODE ..................................
+    cpdef PyPtxt encodeInt(self, int64_t[::1] arr, PyPtxt ptxt=None):
+        """Encodes an integer vector into a PyPtxt plaintext.
+        
+        Encodes a vector of integer values based on the current context.
+        If provided a plaintext, encodes the values inside it. 
+        
+        Args:
+            arr (np.array[int]): values to encode.
+            
+        Return:
+            PyPtxt: the plaintext containing the encoded values
+        """
+        if ptxt is None:
+            ptxt = PyPtxt(pyfhel=self)
+        cdef vector[int64_t] vec
+        vec.assign(&arr[0], &arr[0]+<Py_ssize_t>arr.size)
+        self.afseal.encode_i(vec, deref(ptxt._ptr_ptxt))
+        ptxt._scheme = scheme_t.bfv
+        return ptxt
+    
+    cpdef PyPtxt encodeFrac(self, double[::1] arr, PyPtxt ptxt=None,
+        double scale=0, int scale_bits=0) :
+        """Encodes a float vector into a PyPtxt plaintext.
+        
+        Encodes a vector of float values based on the current context.
+        If provided a plaintext, encodes the values inside it. 
+        
+        Args:
+            arr (np.array[float]): values to encode.
+            ptxt (PyPtxt, optional): Optional destination plaintext.   
+            
+        Return:
+            PyPtxt: the plaintext containing the encoded values
+        """
+        scale = _get_valid_scale(scale_bits, scale, self._scale)
+        if ptxt is None:
+            ptxt = PyPtxt(pyfhel=self)
+        cdef vector[double] vec
+        vec.assign(&arr[0], &arr[0]+<Py_ssize_t>arr.size)
+        self.afseal.encode_f(vec, scale, deref(ptxt._ptr_ptxt))
+        ptxt._scheme = scheme_t.ckks
+        ptxt._pyfhel = self
+        return ptxt
+
+    cpdef PyPtxt encodeComplex(
+        self, complex[::1] arr, PyPtxt ptxt=None,
+        double scale=0, int scale_bits=0):
+        """Encodes a complex vector into a PyPtxt plaintext.
+        
+        Encodes a vector of complex values based on the current context.
+        If provided a plaintext, encodes the values inside it. 
+        
+        Args:
+            arr (np.array[complex]): values to encode.
+            ptxt (PyPtxt, optional): Optional destination plaintext.   
+            
+        Return:
+            PyPtxt: the plaintext containing the encoded values
+        """
+        scale = _get_valid_scale(scale_bits, scale, self._scale)
+        if ptxt is None:
+            ptxt = PyPtxt(pyfhel=self)
+        cdef vector[cy_complex] vec
+        vec.assign(&arr[0], &arr[0]+<Py_ssize_t>arr.size)
+        self.afseal.encode_c(vec, scale, deref(ptxt._ptr_ptxt))
+        ptxt._scheme = scheme_t.ckks
+        ptxt._pyfhel = self
+        return ptxt 
+
+    cpdef np.ndarray[object, ndim=1] encodeAInt(self, int64_t[:,::1] arr):
+        raise NotImplementedError("<Pyfhel ERROR> encodeAFrac not implemented")
+
+    cpdef np.ndarray[object, ndim=1] encodeAFrac(self, double[:,::1] arr, double scale=0, int scale_bits=0):
+        raise NotImplementedError("<Pyfhel ERROR> encodeAFrac not implemented")
+
+    cpdef np.ndarray[object, ndim=1] encodeAComplex(self, complex[:,::1] arr, double scale=0, int scale_bits=0):
+        raise NotImplementedError("<Pyfhel ERROR> encodeAFrac not implemented")
+
+    def encode(self, val_vec not None, double scale=0, int scale_bits=0, PyPtxt ptxt=None):
+        """Encodes any valid value/vector into a PyPtxt plaintext.
+        
+        Encodes any valid value/vector based on the current context.
+        Value/Vector must be an integer (int), a decimal that will get 
+        truncated (float), or in Batch mode a 1D vector of integers.
+        
+        If provided a plaintext, encodes the vector inside it. 
+        
+        Args:
+            val_vec (int, float, list[int]): value/vector to encode.
+            ptxt (PyPtxt, optional): Optional destination plaintext. 
+            
+        Return:
+            PyPtxt: the plaintext containing the encoded vector.
+            
+        Raise:
+            TypeError: if the val_vec doesn't have a valid type.
+        """
+        val_vec = np.array(val_vec)
+        if (val_vec.ndim==0):     # nSlots = n in bfv, nSlots = n//2 in ckks
+            val_vec = np.repeat(val_vec, self.n // (1 + (self.scheme==Scheme_t.ckks)))
+        if (val_vec.ndim > 2) or \
+            (not np.issubdtype(val_vec.dtype, np.number)):
+            raise TypeError('<Pyfhel ERROR> Plaintext numpy array is not '
+                            '1D vector of numeric values, cannot encrypt.')
+        elif val_vec.ndim == 1:
+            if self.scheme == Scheme_t.bfv:
+                return self.encodeInt(val_vec.astype(np.int64), ptxt)
+            elif self.scheme == Scheme_t.ckks:
+                scale = _get_valid_scale(scale_bits, scale, self._scale)
+                if np.issubdtype(val_vec.dtype, np.complexfloating):
+                    return self.encodeComplex(val_vec.astype(complex), ptxt, scale)
+                else: # all other numeric types
+                    return self.encodeFrac(val_vec.astype(np.float64), ptxt, scale)
+        elif val_vec.ndim == 2:
+            if np.issubdtype(val_vec.dtype, np.integer):
+                return self.encryptAInt(val_vec.astype(np.int64))
+            elif np.issubdtype(val_vec.dtype, np.floating):
+                return self.encryptAFrac(val_vec.astype(np.float64), scale)
+            elif np.issubdtype(val_vec.dtype, np.complexfloating):
+                return self.encryptAComplex(val_vec.astype(complex), scale)
+
+    # ................................ DECODE .................................
+    cpdef np.ndarray[int64_t, ndim=1] decodeInt(self, PyPtxt ptxt):
+        """Decodes a PyPtxt plaintext into a single int value.
+        
+        Decodes a PyPtxt plaintext into a single int value based on
+        the current context. PyPtxt scheme must be bfv.
+        
+        Args:
+            ptxt (PyPtxt, optional): plaintext to decode. 
+            
+        Return:
+            int: the decoded integer value
+            
+        Raise:
+            RuntimeError: if the ciphertext scheme isn't Scheme_t.bfv
+        """
+        if ptxt._scheme != scheme_t.bfv:
+            raise RuntimeError('<Pyfhel ERROR> PyPtxt scheme must be bfv')
+        cdef vector[int64_t] output_vector
+        self.afseal.decode_i(deref(ptxt._ptr_ptxt), output_vector)
+        return vec_to_array_i(output_vector)
+    
+    cpdef np.ndarray[double, ndim=1] decodeFrac(self, PyPtxt ptxt):
+        """Decodes a PyPtxt plaintext into a single float value.
+        
+        Decodes a PyPtxt plaintext into a single float value based on
+        the current context. PyPtxt scheme must be ckks.
+        
+        Args:
+            ptxt (PyPtxt): plaintext to decode.
+            
+        Return:
+            float: the decoded float value
+            
+        Raise:
+            RuntimeError: if the ciphertext scheme isn't Scheme_t.ckks
+        """
+        if ptxt._scheme != scheme_t.ckks:
+            raise RuntimeError('<Pyfhel ERROR> PyPtxt scheme must be ckks')
+        cdef vector[double] output_vector
+        self.afseal.decode_f(deref(ptxt._ptr_ptxt), output_vector)
+        return vec_to_array_f(output_vector)
+    
+
+    cpdef np.ndarray[complex, ndim=1] decodeComplex(self, PyPtxt ptxt):
+        """Decodes a PyPtxt plaintext into a single float value.
+        
+        Decodes a PyPtxt plaintext into a single float value based on
+        the current context. PyPtxt scheme must be ckks.
+        
+        Args:
+            ptxt (PyPtxt): plaintext to decode.
+            
+        Return:
+            float: the decoded float value
+            
+        Raise:
+            RuntimeError: if the ciphertext scheme isn't Scheme_t.ckks
+        """
+        if ptxt._scheme != scheme_t.ckks:
+            raise RuntimeError('<Pyfhel ERROR> PyPtxt scheme must be ckks')
+        cdef vector[cy_complex] output_vector
+        self.afseal.decode_c(deref(ptxt._ptr_ptxt), output_vector)  
+        return np.asarray(output_vector)
+    
+    cpdef np.ndarray[int64_t, ndim=2] decodeAInt(self, PyPtxt[:] ptxt):
+        raise NotImplementedError("<Pyfhel ERROR> decodeAInt not implemented")
+
+    cpdef np.ndarray[double, ndim=2] decodeAFrac(self, PyPtxt[:] ptxt):
+        raise NotImplementedError("<Pyfhel ERROR> decodeAFrac not implemented")
+        
+    cpdef np.ndarray[complex, ndim=2] decodeAComplex(self, PyPtxt[:] ptxt):
+        raise NotImplementedError("<Pyfhel ERROR> decodeAFrac not implemented")
+
+    def decode(self, PyPtxt ptxt):
+        """Decodes any valid PyPtxt into a value or vector.
+        
+        Decodes a PyPtxt plaintext based on the current context.
+        Outputs an integer (int), a truncated decimal (float), or in 
+        Batch mode a 1D vector of integers. Automatically selects the
+        decoding function based on type.
+    
+        Args:
+            ptxt (PyPtxt, int, float, np.array): plaintext to decode.
+            
+        Return:
+            int, float, list[int]: the decoded value or vector.
+            
+        Raise:
+            TypeError: if the plaintext doesn't have a valid type.
+        """
+        if (ptxt._scheme == scheme_t.ckks):
+            return self.decodeFrac(ptxt)
+        elif (ptxt._scheme == scheme_t.bfv):
+            return self.decodeInt(ptxt)
+        else:
+            raise RuntimeError("<Pyfhel ERROR> wrong scheme in PyPtxt. Cannot decode")
+
+            
+    # =========================================================================
+    # ============================= OPERATIONS ================================
+    # =========================================================================
+    cpdef PyCtxt square(self, PyCtxt ctxt, bool in_new_ctxt=False):
+        """Square PyCtxt ciphertext value/s.
+    
+        Args:
+            ctxt (PyCtxt): ciphertext whose values are squared.  
+            in_new_ctxt (bool): result in a newly created ciphertext
+        Return:
+            PyCtxt: resulting ciphertext, the input transformed or a new one
+        """
+        if (in_new_ctxt):
+            ctxt = PyCtxt(ctxt)
+        self.afseal.square(deref(ctxt._ptr_ctxt))
+        ctxt.mod_level += 1
+        return ctxt
+        
+    cpdef PyCtxt negate(self, PyCtxt ctxt, bool in_new_ctxt=False):
+        """Negate PyCtxt ciphertext value/s.
+    
+        Args:
+            ctxt (PyCtxt): ciphertext whose values are negated.   
+            in_new_ctxt (bool): result in a newly created ciphertext
+            
+        Return:
+            PyCtxt: resulting ciphertext, the input transformed or a new one
+        """
+        if (in_new_ctxt):
+            new_ctxt = PyCtxt(ctxt)
+            self.afseal.negate(deref(new_ctxt._ptr_ctxt))
+            return new_ctxt
+        else:
+            self.afseal.negate(deref(ctxt._ptr_ctxt))
+            return ctxt
+
+        
+    cpdef PyCtxt add(self, PyCtxt ctxt, PyCtxt ctxt_other, bool in_new_ctxt=False):
+        """Sum two PyCtxt ciphertexts homomorphically.
+        
+        Sums two ciphertexts. Encoding must be the same. Requires same
+        context and encryption with same public key. The result is applied
+        to the first ciphertext.
+    
+        Args:
+            ctxt (PyCtxt): ciphertext whose values are added with ctxt_other.  
+            ctxt_other (PyCtxt): ciphertext left untouched.  
+            in_new_ctxt (bool): result in a newly created ciphertext
+            
+        Return:
+            PyCtxt: resulting ciphertext, the input transformed or a new one
+        """
+        if (ctxt._scheme != ctxt_other._scheme):
+            raise RuntimeError(f"<Pyfhel ERROR> scheme type mistmatch in add terms"
+                                " ({ctxt._scheme} VS {ctxt_other._scheme})")
+        if (in_new_ctxt):
+            ctxt = PyCtxt(copy_ctxt=ctxt)
+        self.afseal.add(deref(ctxt._ptr_ctxt), deref(ctxt_other._ptr_ctxt))
+        return ctxt
+        
+        
+    cpdef PyCtxt add_plain(self, PyCtxt ctxt, PyPtxt ptxt, bool in_new_ctxt=False):
+        """Sum a PyCtxt ciphertext and a PyPtxt plaintext.
+        
+        Sums a ciphertext and a plaintext. Encoding must be the same. 
+        Requiressame context and encryption with same public key. The result
+        is applied to the first ciphertext.
+    
+        Args:
+            ctxt (PyCtxt): ciphertext whose values are added with ptxt.  
+            ptxt (PyPtxt): plaintext left untouched.  
+            in_new_ctxt (bool): result in a newly created ciphertext
+            
+        Return:
+            PyCtxt: resulting ciphertext, the input transformed or a new one
+        """
+        if (ctxt._scheme != ptxt._scheme):
+            raise RuntimeError("<Pyfhel ERROR> scheme type mistmatch in add terms"
+                                " ({ctxt._scheme} VS {ptxt._scheme})")
+        if (in_new_ctxt):
+            ctxt = PyCtxt(copy_ctxt=ctxt)
+        self.afseal.add_plain(deref(ctxt._ptr_ctxt), deref(ptxt._ptr_ptxt))
+        return ctxt
+
+            
+    cpdef PyCtxt sub(self, PyCtxt ctxt, PyCtxt ctxt_other, bool in_new_ctxt=False):
+        """Substracts one PyCtxt ciphertext from another.
+        
+        Substracts one ciphertext from another. Encoding must be the same.
+        Requires same context and encryption with same public key.
+        The result is stored/applied to the first ciphertext.
+    
+        Args:
+            ctxt (PyCtxt): ciphertext substracted by ctxt_other.    
+            ctxt_other (PyCtxt): ciphertext being substracted from ctxt.
+            in_new_ctxt (bool): result in a newly created ciphertext
+            
+        Return:
+            PyCtxt: resulting ciphertext, the input transformed or a new one
+        """
+        if (ctxt._scheme != ctxt_other._scheme):
+            raise RuntimeError("<Pyfhel ERROR> scheme type mistmatch in sub terms"
+                                " ({ctxt._scheme} VS {ctxt_other._scheme})")
+        if (in_new_ctxt):
+            new_ctxt = PyCtxt(ctxt)
+            self.afseal.sub(deref(new_ctxt._ptr_ctxt), deref(ctxt_other._ptr_ctxt))
+            return new_ctxt
+        else:
+            self.afseal.sub(deref(ctxt._ptr_ctxt), deref(ctxt_other._ptr_ctxt))
+            return ctxt
+        
+    cpdef PyCtxt sub_plain (self, PyCtxt ctxt, PyPtxt ptxt, bool in_new_ctxt=False):
+        """Substracts a PyCtxt ciphertext and a plaintext.
+        
+        Performs ctxt = ctxt - ptxt. Encoding must be the same. Requires 
+        same context and encryption with same public key. The result is 
+        stored/applied to the ciphertext.
+    
+        Args:
+            ctxt (PyCtxt): ciphertext substracted by ptxt.   
+            * ptxt (PyPtxt): plaintext substracted from ctxt.
+            in_new_ctxt (bool): result in a newly created ciphertext
+            
+        Return:
+            PyCtxt: resulting ciphertext, the input transformed or a new one
+        """
+        if (ctxt._scheme != ptxt._scheme):
+            raise RuntimeError("<Pyfhel ERROR> scheme type mistmatch in sub terms"
+                                " ({ctxt._scheme} VS {ptxt._scheme})")
+        
+        if (in_new_ctxt):
+            ctxt = PyCtxt(ctxt)
+        self.afseal.sub_plain(deref(ctxt._ptr_ctxt), deref(ptxt._ptr_ptxt))
+        return ctxt
+
+        
+    cpdef PyCtxt multiply (self, PyCtxt ctxt, PyCtxt ctxt_other, bool in_new_ctxt=False):
+        """Multiply first PyCtxt ciphertext by the second PyCtxt ciphertext.
+        
+        Multiplies two ciphertexts. Encoding must be the same. Requires 
+        same context and encryption with same public key. The result is 
+        applied to the first ciphertext.
+    
+        Args:
+            ctxt (PyCtxt): ciphertext multiplied with ctxt_other.   
+            ctxt_other (PyCtxt): ciphertext left untouched.  
+            in_new_ctxt (bool): result in a newly created ciphertext.
+            
+        Return:
+            PyCtxt: resulting ciphertext, the input transformed or a new one
+        """
+        if (ctxt._scheme != ctxt_other._scheme):
+            raise RuntimeError("<Pyfhel ERROR> scheme type mistmatch in mult terms"
+                                " ({ctxt._scheme} VS {ctxt_other._scheme})")
+        
+        if (in_new_ctxt):
+            new_ctxt = PyCtxt(ctxt)
+            self.afseal.multiply(deref(new_ctxt._ptr_ctxt), deref(ctxt_other._ptr_ctxt))
+            new_ctxt.mod_level += 1         # Next modulus in qi
+            return new_ctxt
+        else:
+            self.afseal.multiply(deref(ctxt._ptr_ctxt), deref(ctxt_other._ptr_ctxt))
+            ctxt.mod_level += 1
+            return ctxt
+        
+    cpdef PyCtxt multiply_plain (self, PyCtxt ctxt, PyPtxt ptxt, bool in_new_ctxt=False):
+        """Multiply a PyCtxt ciphertext and a PyPtxt plaintext.
+        
+        Multiplies a ciphertext and a plaintext. Encoding must be the same. 
+        Requires same context and encryption with same public key. The 
+        result is applied to the first ciphertext.
+    
+        Args:
+            ctxt (PyCtxt): ciphertext whose values are multiplied with ptxt.  
+            ptxt (PyPtxt): plaintext left untouched.  
+            
+        Return:
+            PyCtxt: resulting ciphertext, either the input transformed or a new one
+        """
+        if (ctxt._scheme != ptxt._scheme):
+            raise RuntimeError("<Pyfhel ERROR> scheme type mistmatch in mult terms"
+                                " ({ctxt._scheme} VS {ptxt._scheme})")   
+        if (in_new_ctxt):
+            ctxt = PyCtxt(ctxt)
+        self.afseal.multiply_plain(deref(ctxt._ptr_ctxt), deref(ptxt._ptr_ptxt))
+        ctxt.mod_level += 1
+        return ctxt
+        
+    cpdef PyCtxt rotate(self, PyCtxt ctxt, int k, bool in_new_ctxt=False):
+        """Rotates cyclically PyCtxt ciphertext values k positions.
+        
+        Performs a cyclic rotation over a cyphertext encoded in BATCH mode. 
+        Requires previously initialized rotation keys with rotateKeyGen().
+    
+        Args:
+            ctxt (PyCtxt): ciphertext whose values are rotated.
+            k (int): number of positions to rotate.
+            in_new_ctxt (bool): result in a newly created ciphertext
+            
+        Return:
+            PyCtxt: resulting ciphertext, the input transformed or a new one
+        """
+        if self.is_rotate_key_empty():
+            warn("<Pyfhel Warning> rot_key empty, initializing it for rotation.", RuntimeWarning)
+            self.rotateKeyGen()
+        if (in_new_ctxt):
+            new_ctxt = PyCtxt(ctxt)
+            self.afseal.rotate(deref(new_ctxt._ptr_ctxt), k)
+            return new_ctxt
+        else:
+            self.afseal.rotate(deref(ctxt._ptr_ctxt), k)
+            return ctxt
+        
+    cpdef PyCtxt power(self, PyCtxt ctxt, uint64_t expon, bool in_new_ctxt=False):
+        """Exponentiates PyCtxt ciphertext value/s to expon power.
+        
+        Performs an exponentiation over a cyphertext. Requires previously
+        initialized relinearization keys with relinearizeKeyGen(), since
+        it applies relinearization after each multiplication.
+    
+        Args:
+            ctxt (PyCtxt): ciphertext whose value/s are exponetiated.  
+            expon (int): exponent.
+            in_new_ctxt (bool): result in a newly created ciphertext
+            
+        Return:
+            PyCtxt: resulting ciphertext, the input transformed or a new one
+        """
+        if self.is_relin_key_empty():
+            warn("<Pyfhel Warning> relin_key empty, generating it for relinearization.", RuntimeWarning)
+            self.relinKeyGen()
+        if (in_new_ctxt):
+            new_ctxt = PyCtxt(ctxt)
+            self.afseal.exponentiate(deref(new_ctxt._ptr_ctxt), expon)  
+            return new_ctxt
+        else:
+            self.afseal.exponentiate(deref(ctxt._ptr_ctxt), expon) 
+            return ctxt
+
+    # CKKS
+    cpdef void rescale_to_next(self, PyCtxt ctxt):
+        """Rescales a ciphertext by dividing it by one scale factor.
+
+        Args:
+            ctxt (PyCtxt): Ciphertext to rescale.
+
+        Return:
+            None
+
+        """
+        if self.scheme != Scheme_t.ckks:
+            raise RuntimeError("<Pyfhel ERROR> Scheme must be CKKS for rescaling")
+        self.afseal.rescale_to_next(deref(ctxt._ptr_ctxt))
+
+    def mod_switch_to_next(self, cipher_or_plain):
+        """Reduces the ciphertext/plaintext modulus with next prime in the qi chain.
+
+        Args:
+            cipher_or_plain (PyCtxt|PyPtxt): Ciphertext to reduce.
+
+        Return:
+            None
+        """
+        if isinstance(cipher_or_plain, PyCtxt):
+            cipher_or_plain.mod_level += 1
+            self.afseal.mod_switch_to_next(deref((<PyCtxt>cipher_or_plain)._ptr_ctxt))
+        elif isinstance(cipher_or_plain, PyPtxt):
+            cipher_or_plain.mod_level += 1
+            self.afseal.mod_switch_to_next_plain(deref((<PyPtxt>cipher_or_plain)._ptr_ptxt))
+        else:
+            raise TypeError("<Pyfhel ERROR> Expected PyCtxt or PyPtxt for mod switching.")
+    
+    
+    def align_mod_n_scale(self,
+        this: PyCtxt, other: Union[PyCtxt, PyPtxt],
+        copy_this: bool = True, copy_other: bool = True,
+        only_mod: bool = False,
+    ) -> Tuple[PyCtxt, Union[PyCtxt, PyPtxt]]:
+        """Aligns the scales & mod_levels of `this` and `other`.
+        
+        Only applies to CKKS. Alligns the scales of the `this` ciphertext and
+        the `other` ciphertext/plaintext by aligning the scale and mod_level:
+        - Rescales the ciphertext with the highest mod_level to the next qi/s 
+        - Mod switches the second ciphertext/plaintext to the next qi/s
+        - At the end, rounds the scale of the rescaled ciphertext
+
+        Arguments:
+            this (PyCtxt): Ciphertext to align.
+            other (PyCtxt|PyPtxt): Ciphertext|plaintext to align with.
+            copy_this (bool): Copy the `this` ciphertext before aligning.
+            copy_other (bool): Copy the `other` ciphertext|plaintext before aligning.
+            only_mod (bool): If True, only mod_level is aligned.
+            
+        Return:
+            Tuple[PyCtxt, Union[PyCtxt, PyPtxt]]: inputs with aligned scale & mod_level.
+        """
+        if not((isinstance(other, (PyCtxt, PyPtxt))  and\
+                 (this.scheme == Scheme_t.ckks)  and\
+                 (other.scheme == Scheme_t.ckks))):
+            return this, other
+        elif (this.scale == other.scale) and (this.mod_level == other.mod_level):
+            return this, other
+        else: # Time to align!
+            # Copy?
+            this_ = PyCtxt(copy_ctxt=this) if copy_this else this
+            if isinstance(other, PyCtxt):
+                other_ = PyCtxt(copy_ctxt=other) if copy_other else other
+            else:
+                other_ = PyPtxt(copy_ptxt=other) if copy_other else other
+            # Align SCALES
+            if ((this_.scale != other_.scale) or not only_mod):
+                # Just missing an approximation?
+                if this_.scale_bits == other_.scale_bits:
+                    if 2**this_.scale_bits != this_.scale: this_.round_scale()
+                    if 2**other_.scale_bits != other_.scale: other_.round_scale()
+
+                else: # Try to do rescaling + mod switching
+                    # Who's rescaling and who's mod-switching
+                    (c_rescale, c_mod_switch)  = (this_, other_)\
+                        if (this_.scale_bits > other_.scale_bits) else (other_, this_)
+                    scale_bits_diff = c_rescale.scale_bits - c_mod_switch.scale_bits
+                    # But can we do it?
+                    available_rescalings =\
+                        np.cumsum(self.qi[1+c_mod_switch.mod_level:
+                                          1+c_rescale.mod_level])
+                    if (scale_bits_diff) not in available_rescalings:
+                        warn("Cannot align scales {} and {} (available rescalings: {})".format(this_.scale_bits, other_.scale_bits, available_rescalings))
+                        return this_, other_
+                    else: # Rescale + mod switching
+                        n_rescalings = list(available_rescalings).index(scale_bits_diff)+1
+                        for _ in range(n_rescalings):
+                            self.rescale_to_next(c_rescale)
+                            self.mod_switch_to_next(c_mod_switch)
+                        c_rescale.round_scale()     # Final approximation
+            # Align MOD LEVELS
+            if (this_.mod_level != other_.mod_level):
+                # Who's mod-switching?
+                (c, c_mod_switch)  = (this_, other_)\
+                    if (this_.mod_level > other_.mod_level) else (other_, this_)
+                # mod switching
+                for _ in range(c.mod_level - c_mod_switch.mod_level):
+                    self.mod_switch_to_next(c_mod_switch)
+            return this_, other_
+
+
+    # =========================================================================
+    # ================================ I/O ====================================
+    # =========================================================================   
+
+    # FILES
+
+    cpdef size_t save_context(self, fileName, str compr_mode="zstd"):
+        """Saves current context in a file
+        
+        Args:
+            fileName (str, pathlib.Path): Name of the file.  
+            compr_mode (str): Compression. One of "none", "zlib", "zstd" 
+            
+        Return:
+            bool: Result, True if OK, False otherwise.
+        """
+        cdef string f_name = _to_valid_file_str(fileName, check=False).encode()
+        cdef ofstream ostr = ofstream(f_name, binary)
+        _write_cy_attributes(self, ostr)
+        return self.afseal.save_context(ostr, compr_mode.encode())
+    
+    cpdef size_t load_context(self, fileName):
+        """Restores context from a file
+        
+        Args:
+            fileName (str, pathlib.Path): Name of the file.   
+            
+        Return:
+            bool: Result, True if OK, False otherwise.
+        """
+        cdef string f_name = _to_valid_file_str(fileName, check=True).encode()
+        cdef ifstream istr = ifstream(f_name, binary)
+        _read_cy_attributes(self, istr)
+        return self.afseal.load_context(istr)
+
+    cpdef size_t save_public_key(self, fileName, str compr_mode="zstd"):
+        """Saves current public key in a file
+        
+        Args:
+            fileName (str, pathlib.Path): Name of the file.   
+            compr_mode (str): Compression. One of "none", "zlib", "zstd" 
+            
+        Return:
+            bool: Result, True if OK, False otherwise.
+        """
+        cdef string f_name = _to_valid_file_str(fileName, check=False).encode()
+        cdef ofstream ostr = ofstream(f_name, binary)
+        return self.afseal.save_public_key(ostr, compr_mode.encode())
+            
+    cpdef size_t load_public_key(self, fileName):
+        """Restores current public key from a file
+        
+        Args:
+            fileName (str, pathlib.Path): Name of the file.   
+            
+        Return:
+            bool: Result, True if OK, False otherwise.
+        """
+        cdef string f_name = _to_valid_file_str(fileName, check=True).encode()
+        cdef ifstream istr = ifstream(f_name, binary)
+        return self.afseal.load_public_key(istr)
+
+    cpdef size_t save_secret_key(self, fileName, str compr_mode="zstd"):
+        """Saves current secret key in a file
+        
+        Args:
+            fileName (str, pathlib.Path): Name of the file.   
+            compr_mode (str): Compression. One of "none", "zlib", "zstd"
+            
+        Return:
+            bool: Result, True if OK, False otherwise.
+        """
+        cdef string f_name = _to_valid_file_str(fileName, check=False).encode()
+        cdef ofstream ostr = ofstream(f_name, binary)
+        return self.afseal.save_secret_key(ostr, compr_mode.encode())
+    
+    cpdef size_t load_secret_key(self, fileName):
+        """Restores current secret key from a file
+        
+        Args:
+            fileName (str, pathlib.Path): Name of the file.   
+            
+        Return:
+            bool: Result, True if OK, False otherwise.
+        """
+        cdef string f_name = _to_valid_file_str(fileName, check=True).encode()
+        cdef ifstream istr = ifstream(f_name, binary)
+        return self.afseal.load_secret_key(istr)
+    
+    cpdef size_t save_relin_key(self, fileName, str compr_mode="zstd"):
+        """Saves current relinearization keys in a file
+        
+        Args:
+            fileName (str, pathlib.Path): Name of the file.   
+            compr_mode (str): Compression. One of "none", "zlib", "zstd"
+            
+        Return:
+            bool: Result, True if OK, False otherwise.
+        """
+        cdef string f_name = _to_valid_file_str(fileName, check=False).encode()
+        cdef ofstream ostr = ofstream(f_name, binary)
+        return self.afseal.save_relin_keys(ostr, compr_mode.encode())
+    
+    cpdef size_t load_relin_key(self, fileName):
+        """Restores current relinearization keys from a file
+        
+        Args:
+            fileName (str, pathlib.Path): Name of the file.   
+            
+        Return:
+            bool: Result, True if OK, False otherwise.
+        """
+        cdef string f_name = _to_valid_file_str(fileName, check=True).encode()
+        cdef ifstream istr = ifstream(f_name, binary)
+        return self.afseal.load_relin_keys(istr)
+    
+    cpdef size_t save_rotate_key(self, fileName, str compr_mode="zstd"):
+        """Saves current rotation Keys from a file
+        
+        Args:
+            fileName (str, pathlib.Path): Name of the file.   
+            compr_mode (str): Compression. One of "none", "zlib", "zstd"
+            
+        Return:
+            bool: Result, True if OK, False otherwise.
+        """
+        cdef string f_name = _to_valid_file_str(fileName, check=False).encode()
+        cdef ofstream ostr = ofstream(f_name, binary)
+        return self.afseal.save_rotate_keys(ostr, compr_mode.encode())
+    
+    cpdef size_t load_rotate_key(self, fileName):
+        """Restores current rotation Keys from a file
+        
+        Args:
+            fileName (str, pathlib.Path): Name of the file.   
+            
+        Return:
+            bool: Result, True if OK, False otherwise.
+        """
+        cdef string f_name = _to_valid_file_str(fileName, check=True).encode()
+        cdef ifstream istr = ifstream(f_name, binary)
+        return self.afseal.load_rotate_keys(istr)
+    
+    
+    # BYTES
+
+    cpdef bytes to_bytes_context(self, str compr_mode="zstd"):
+        """Saves current context in a bytes string
+        
+        Args:
+            compr_mode (str): Compression. One of "none", "zlib", "zstd" 
+            
+        Return:
+            bytes: Serialized Context.
+        """
+        cdef ostringstream ostr
+        _write_cy_attributes(self, ostr)
+        self.afseal.save_context(ostr, compr_mode.encode())
+        return ostr.str()
+    
+    cpdef size_t from_bytes_context(self, bytes content):
+        """Restores current context from a bytes object
+        
+        Args:
+            content (bytes): bytes object obtained from to_bytes_context   
+            
+        Return:
+            bool: Result, True if OK, False otherwise.
+        """
+        cdef stringstream istr
+        istr.write(content,len(content))
+        _read_cy_attributes(self, istr)
+        return self.afseal.load_context(istr)
+
+    cpdef bytes to_bytes_public_key(self, str compr_mode="zstd"):
+        """Saves current public key in a bytes string
+        
+        Args:
+            compr_mode (str): Compression. One of "none", "zlib", "zstd" 
+            
+        Return:
+            bytes: Serialized public key.
+        """
+        cdef ostringstream ostr
+        self.afseal.save_public_key(ostr, compr_mode.encode())
+        return ostr.str()
+            
+    cpdef size_t from_bytes_public_key(self, bytes content):
+        """Restores current public key from a bytes object
+        
+        Args:
+            content (bytes): bytes object obtained from to_bytes_public_key   
+            
+        Return:
+            bool: Result, True if OK, False otherwise.
+        """
+        cdef stringstream istr
+        istr.write(content,len(content))
+        return self.afseal.load_public_key(istr)
+
+    cpdef bytes to_bytes_secret_key(self, str compr_mode="zstd"):
+        """Saves current secret key in a bytes string
+        
+        Args:
+            compr_mode (str): Compression. One of "none", "zlib", "zstd" 
+            
+        Return:
+            bytes: Serialized secret key.
+        """
+        cdef ostringstream ostr
+        self.afseal.save_secret_key(ostr, compr_mode.encode())
+        return ostr.str()
+    
+    cpdef size_t from_bytes_secret_key(self, bytes content):
+        """Restores current secret key from a bytes object
+        
+        Args:
+            content (bytes): bytes object obtained from to_bytes_secret_key   
+            
+        Return:
+            bool: Result, True if OK, False otherwise.
+        """
+        cdef stringstream istr
+        istr.write(content,len(content))
+        return self.afseal.load_secret_key(istr)
+    
+    cpdef bytes to_bytes_relin_key(self, str compr_mode="zstd"):
+        """Saves current relinearization key in a bytes string
+        
+        Args:
+            compr_mode (str): Compression. One of "none", "zlib", "zstd" 
+            
+        Return:
+            bytes: Serialized relinearization key.
+        """
+        cdef ostringstream ostr
+        self.afseal.save_relin_keys(ostr, compr_mode.encode())
+        return ostr.str()
+    
+    cpdef size_t from_bytes_relin_key(self, bytes content):
+        """Restores current relin key from a bytes object
+        
+        Args:
+            content (bytes): bytes object obtained from to_bytes_relin_key   
+            
+        Return:
+            bool: Result, True if OK, False otherwise.
+        """
+        cdef stringstream istr
+        istr.write(content,len(content))
+        return self.afseal.load_relin_keys(istr)
+    
+    cpdef bytes to_bytes_rotate_key(self, str compr_mode="zstd"):
+        """Saves current context in a bytes string
+        
+        Args:
+            compr_mode (str): Compression. One of "none", "zlib", "zstd" 
+            
+        Return:
+            bytes: Serialized rotation key.
+        """
+        cdef ostringstream ostr
+        self.afseal.save_rotate_keys(ostr, compr_mode.encode())
+        return ostr.str()
+    
+    cpdef size_t from_bytes_rotate_key(self, bytes content):
+        """Restores current rotation key from a bytes object
+        
+        Args:
+            content (bytes): bytes object obtained from to_bytes_rotateKey   
+            
+        Return:
+            bool: Result, True if OK, False otherwise.
+        """
+        cdef stringstream istr
+        istr.write(content,len(content))
+        return self.afseal.load_rotate_keys(istr)
+         
+    
+    # =========================================================================
+    # ============================== AUXILIARY ================================
+    # =========================================================================
+    cpdef long maxBitCount(self, long poly_modulus_degree, int sec_level):
+        """Returns the maximum number of bits that can be used to encode a number.
+
+        Args:
+            poly_modulus_degree (long): Polynomial modulus degree.
+            sec_level (int): Security level.
+
+        Return:
+            long: Maximum number of bits that can be used to encode a number.
+        """
+        return (<Afseal*>self.afseal).maxBitCount(poly_modulus_degree, sec_level)
+
+    def multDepth(self, max_depth=64, delta=0.1, x_y_z=(1, 10, 0.1), verbose=False):
+        """Empirically determines the multiplicative depth of a Pyfhel Object
+        for a given context. For this, it encrypts the inputs x, y and z with
+        Fractional scheme and performs the following chained multiplication
+        until the result deviates more than delta in absolute value:
+        
+        >    x * y * z * y * z * y * z * y * z ...
+
+        After each multiplication, the ciphertext is relinearized and checked.
+        Ideally, y and z should be inverses to avoid wrapping over modulo p.
+        Requires the Pyfhel Object to have initialized context and pub/sec/relin keys.
+        """
+        # x,y,z = x_y_z
+        # cx = self.encryptFrac(x)
+        # cy = self.encryptFrac(y)
+        # cz = self.encryptFrac(z)
+        # for m_depth in range(1, max_depth+1):
+        #     if m_depth%2: # Multiply by y and relinearize
+        #         x *= y
+        #         cx *= cy
+        #     else:         # Multiply by z and relinearize
+        #         x *= z
+        #         cx *= cz
+        #     ~cx           # Relinearize after every multiplication
+        #     x_hat = self.decryptFrac(cx)
+        #     if verbose:
+        #         print(f'Mult {m_depth} [budget: {self.noiseLevel(cx)} dB]: {x_hat} (expected {x})')
+        #     if abs(x - x_hat) > delta:
+        #         break
+        # return m_depth
+        raise NotImplementedError("multDepth is not implemented yet")
+
+    # GETTERS
+    cpdef bool batchEnabled(self):
+        """Flag of batch enabled. 
+            
+        Return:
+            bool: Result, True if enabled, False if disabled.
+        """
+        return (<Afseal*>self.afseal).batchEnabled()
+    
+
+    cpdef size_t get_nSlots(self):
+        """Maximum number of slots fitting in a ciphertext.
+        
+        Generally it matches with `m`.
+
+        Return:
+            int: Maximum umber of slots.
+        """
+        return (<Afseal*>self.afseal).get_nSlots()
+    
+    cpdef uint64_t get_plain_modulus(self):
+        """Plaintext modulus of the current context.
+            
+        Return:
+            int: Plaintext modulus.
+        """
+        return self.afseal.get_plain_modulus()
+    
+    cpdef size_t get_poly_modulus_degree(self):
+        """Plaintext coefficient of the current context.
+        
+        The more, the bigger the ciphertexts are, thus allowing for 
+        more operations with correct decryption. Also, number of 
+        values in a ciphertext in both schemes. 
+        
+            
+        Return:
+            int: Plaintext coefficient.
+        """
+        return self.afseal.get_poly_modulus_degree()
+
+    cpdef scheme_t get_scheme(self):
+        """Scheme of the current context.
+
+        Return:
+            scheme_t: Scheme.
+        """
+        return self.afseal.get_scheme()
+    
+    cpdef bool is_secret_key_empty(self):
+        """True if the current Pyfhel instance has no secret Key.
+
+        Return:
+            bool: True if there is no secret Key. False if there is.
+        """
+        return (<Afseal*>self.afseal).is_secretKey_empty()
+
+    cpdef bool is_public_key_empty(self):
+        """True if the current Pyfhel instance has no public Key.
+
+        Return:
+            bool: True if there is no public Key. False if there is.
+        """
+        return (<Afseal*>self.afseal).is_publicKey_empty()
+
+    cpdef bool is_rotate_key_empty(self):
+        """True if the current Pyfhel instance has no rotation key.
+
+        Return:
+            bool: True if there is no rotation Key. False if there is.
+        """
+        return (<Afseal*>self.afseal).is_rotKey_empty()
+
+    cpdef bool is_relin_key_empty(self):
+        """True if the current Pyfhel instance has no relinearization key.
+
+        Return:
+            bool: True if there is no relinearization Key. False if there is.
+        """
+        return (<Afseal*>self.afseal).is_relinKeys_empty()
+
+    cpdef bool is_context_empty(self):
+        """True if the current Pyfhel instance has no context.
+
+        Return:
+            bool: True if there is no context. False if there is.
+        """
+        return (<Afseal*>self.afseal).is_context_empty()
+
+
+
+    # =========================================================================
+    # =============================== PyPoly ==================================
+    # =========================================================================  
+    # CREATION
+    cpdef PyPoly empty_poly(self, PyCtxt ref):
+        """Generates an empty polynomial using `ref` as reference"""
+        # poly._afpoly =  <AfsealPoly *> self.afseal.empty_poly(deref(ref._ptr_ctxt))
+        return PyPoly(ref=ref)
+    
+    cpdef PyPoly poly_from_ciphertext(self, PyCtxt ctxt, size_t i):
+        """Gets the i-th underlying polynomial of a ciphertext"""
+        return PyPoly(ref=ctxt, index=i)
+
+    cpdef PyPoly poly_from_plaintext(self, PyCtxt ref, PyPtxt ptxt):
+        """Gets the underlying polynomial of a plaintext"""
+        return PyPoly(ref=ref, ptxt=ptxt)
+
+    cpdef PyPoly poly_from_coeff_vector(self, vector[cy_complex] coeff_vector, PyCtxt ref):
+        """Generates a polynomial with given coefficients"""
+        return PyPoly(coeff_vector, ref=ref)
+    
+    cpdef list polys_from_ciphertext(self, PyCtxt ctxt):
+        """Generates a list of polynomials of the given ciphertext"""
+        raise NotImplementedError("TODO: Not yet there")
+
+    # OPS
+    cpdef PyPoly poly_add(self, PyPoly p, PyPoly p_other, bool in_new_poly=False):
+        """Sum two PyPoly polynomials: p + p_other.
+        
+        Encoding must be consistent (TODO).  The result is applied
+        to the first polynomial or to a newly created one.
+    
+        Args:
+            p (PyPoly): polynomial whose values are added with p_other.  
+            p_other (PyPoly): polynomial left untouched.  
+            in_new_poly (bool): result in a newly created polynomial
+            
+        Return:
+            PyPoly: resulting polynomial, the input transformed or a new one.
+        """
+        res_poly = PyPoly(p) if in_new_poly else p
+        self.afseal.add_inplace(deref(res_poly._afpoly), deref(p_other._afpoly))
+        return res_poly
+
+    cpdef PyPoly poly_subtract(self, PyPoly p, PyPoly p_other, bool in_new_poly=False):
+        """Subtract two PyPoly polynomials: p - p_other.
+        
+        Encoding must be consistent (TODO).  The result is applied
+        to the first polynomial or to a newly created one.
+    
+        Args:
+            p (PyPoly): polynomial whose values are subtracted with p_other.  
+            p_other (PyPoly): polynomial left untouched.  
+            in_new_poly (bool): result in a newly created polynomial
+            
+        Return:
+            PyPoly: resulting polynomial, the input transformed or a new one.
+        """
+        res_poly = PyPoly(p) if in_new_poly else p
+        self.afseal.subtract_inplace(deref(res_poly._afpoly), deref(p_other._afpoly))
+        return res_poly
+
+    cpdef PyPoly poly_multiply(self, PyPoly p, PyPoly p_other, bool in_new_poly=False):
+        """Multiply two PyPoly polynomials: p * p_other.
+        
+        Encoding must be consistent (TODO).  The result is applied
+        to the first polynomial or to a newly created one.
+    
+        Args:
+            p (PyPoly): polynomial whose values are multiplied with p_other.  
+            p_other (PyPoly): polynomial left untouched.  
+            in_new_poly (bool): result in a newly created polynomial
+            
+        Return:
+            PyPoly: resulting polynomial, the input transformed or a new one.
+        """
+        res_poly = PyPoly(p) if in_new_poly else p
+        self.afseal.multiply_inplace(deref(res_poly._afpoly), deref(p_other._afpoly))
+        return res_poly
+
+    cpdef PyPoly poly_invert(self, PyPoly p, bool in_new_poly=False):
+        """Invert PyPoly polynomial: inverse(p)
+        
+        Encoding must be consistent (TODO).  The result is applied
+        to the polynomial or to a newly created one.
+    
+        Args:
+            p (PyPoly): polynomial whose values are inverted.  
+            in_new_poly (bool): result in a newly created polynomial
+            
+        Return:
+            PyPoly: resulting polynomial, the input transformed or a new one.
+        """
+        res_poly = PyPoly(p) if in_new_poly else p
+        self.afseal.invert_inplace(deref(res_poly._afpoly))
+        return res_poly
+
+    # I/O
+    cpdef void poly_to_ciphertext(self, PyPoly p, PyCtxt ctxt, size_t i):
+        """Set chosen i-th polynimial in ctxt to p.
+        
+        Encoding must be consistent (TODO).
+    
+        Args:
+            p (PyPoly): polynomial to be inserted.  
+            ctxt (PyCtxt): base ciphertext.
+            i (int): number of polynomial in ctxt to be set.
+            
+        Return:
+            None
+        """
+        self.afseal.poly_to_ciphertext(deref(p._afpoly), deref(ctxt._ptr_ctxt), i)
+
+    cpdef void poly_to_plaintext(self, PyPoly p, PyPtxt ptxt):
+        """Set the polynimial in ptxt to p.
+        
+        Encoding must be consistent (TODO).
+    
+        Args:
+            p (PyPoly): polynomial to be inserted.  
+            ptxt (PyPtxt): base plaintext.
+            
+        Return:
+            None
+        """
+        self.afseal.poly_to_plaintext(deref(p._afpoly), deref(ptxt._ptr_ptxt))
+
+
     