--- conflicted
+++ resolved
@@ -1,16 +1,6 @@
-<<<<<<< HEAD
-=======
-[submodule "HElib"]
-	path = Pyfhel/HElib
-	url = https://github.com/shaih/helib
-[submodule "PALISADE"]
-	path = Pyfhel/PALISADE
-	url = https://gitlab.com/palisade/palisade-release
-
->>>>>>> 2c745188
-[submodule "SEAL"]
-	path = Pyfhel/backend/SEAL
-	url = https://github.com/microsoft/SEAL
-[submodule "palisade"]
-	path = Pyfhel/backend/palisade
-	url = https://gitlab.com/palisade/palisade-release+[submodule "SEAL"]
+	path = Pyfhel/backend/SEAL
+	url = https://github.com/microsoft/SEAL
+[submodule "palisade"]
+	path = Pyfhel/backend/palisade
+	url = https://gitlab.com/palisade/palisade-release