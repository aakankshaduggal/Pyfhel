# Pyfhel <img width="10%" height="10%" align="right"  src="/docs/logo/logo.png">

* **_Description_**: **PY**thon **F**or **H**omomorphic **E**ncryption **L**ibraries  . Allows ADDITION, SUBSTRACTION, MULTIPLICATION, SCALAR PRODUCT and binary operations (AND, OR, NOT, XOR, SHIFT & ROTATE) over encrypted vectors|scalars of integers|binaries. This library acts as a common Python API for the most advanced C++ HE libraries.
* **_Language_**: Python (3.4+) on top of C++ (with Cython).
* **_Dependencies_**: There are three possible backends, all of them HE libraries in C++:
   
   1. [SEAL](https://www.microsoft.com/en-us/research/project/simple-encrypted-arithmetic-library/) (no external dependencies)
   2. [HElib](https://github.com/shaih/HElib) (depends on [GMP](http://www.gmplib.org) & [NTL](http://www.shoup.net/ntl/download.html))
   3. [PALISADE](https://git.njit.edu/palisade/PALISADE.git) (no external dependencies)
   
* **_License_**: [GNU GPL v3](https://www.gnu.org/licenses/gpl-3.0.en.html)

## Summary
**PY**thon **F**or **H**momorphic **E**ncryption **L**ibraries, **Pyfhel** implements some basic functionalities of HElib as a Homomorphic Encryption library such as sum, mult, or scalar product in Python (currently only for Python2.7). **Pyfhel** allows the use of HElib inside Python and with a syntax similar to normal arithmetics (+,-,\*). This library is useful both for simple Homomorphic Encryption Demos as well as for complex problems such as implementing Machine Learning algorithms.

**Pyfhel** is built on top of **Afhel**, an **A**bstraction **H**momorphic **E**ncryption **L**ibraries in C++. **Afhel** uses an unordered Map to manage HElib Cyphertexts using key-value storage with keys of type _String_. It implements the most important the HElib operations using only the keys for its functions, adding some extra functionalities not present in HElib such as Scalar Product.

Additionally, this project contains a large series of Demos & Tests for **HElib**, **Afhel** & **Pyfhel**.

Last but not least, we include a Makefile to compile and install **HElib** as a shared library, which can then be linked to other C++ programs using the tag `-fhe`.

## Installation
Follow the instructions in *INSTALL.md* for the complete installation process. 

## Update, Clean & Uninstall
   Update by running in the src/ directory:
       
       > sudo make upgrade

   Installation process creates several files that are no longer needed. If you want to erase them, as well as any executable created inside this project (files ending by _\_x_) and any environment files (.aenv, these are very big):
       
       > sudo make clean

   Uninstalling all components at once is performed by running:
       
       > sudo make uninstall
       
If you want to uninstall any particular component, navigate to HElib/src/, Afhel/ or Pyfhel/ directories and run that same command.
   
## Project contents
- `src/` contains the source code for Pyfhel, Afhel and HElib.

- `docs/` includes all documentation of the project:

     - *Doc.md*: Essential documentation of the project. A recommended reading material.
     - *Doc_API.md*: Comprehensive list of all classes & methods available in Pyfhel.
     - `Helib/`: docs and images explaining this otherwise undocumented library.

- `src/Demos_Tests`, a collection of Demos and Tests for all three libraries
- `src/.Makefiles/Makefile_HElib`, a makefile to compile and install HElib as a dynamic library (`-fhe`).

## Authors & Acknowledgements

<<<<<<< HEAD
- **Authors**: Alberto Ibarrondo [@ibarrond](https://github.com/ibarrond) in collaboration with EURECOM ([Melek Onen](http://www.eurecom.fr/~onen/)).
- Latest release: 02/05/2018
=======
- **Authors**: Alberto Ibarrondo [@ibarrond](https://github.com/ibarrond) with Laurent Gomez (SAP) in collaboration with EURECOM ([Melek Onen](http://www.eurecom.fr/~onen/)).
- Latest release: 06/07/2018
>>>>>>> cd7e8c37

This library was created originally for the project "Privacy for Big Data Analytics" in EURECOM. The SW is based on **[HElib](https://github.com/shaih/HElib) by Shai Halevi**, with touches from **[HEIDE](https://github.com/heide-support/HEIDE) by Grant Frame**, and performance improvements thanks to **[analysis of addition](https://mshcruz.wordpress.com/2017/05/13/sum-of-encrypted-vectors/) by Matheus S.H. Cruz**. In compliance with their respective Licenses, I name all of them in this section. This project could not be possible without them. For any legal disclaimer, please contact the owner of this repository. Also, the same type of license (GNU GPLv3) applies to Afhel & Pyfhel, as mandated.

## Legal disclaimer

Pyfhel can be used modified, copied in any way you see fit. This project is Open Source under the GNU GPLv3 License (LICENSE file), therefore developers that use Pyfhel MUST comply with the following:

<<<<<<< HEAD
   1. Acknowledge and mention the original authors of Pyfhel in any derived development, that is, `Ibarrondo and Onen (EURECOM)`.
=======
   1. Acknowledge and mention the original authors of Pyfhel in any derived development, that is, `Ibarrondo, Laurent (SAP) and Onen (EURECOM)`.
>>>>>>> cd7e8c37
   2. Offer the exact same License, allowing legal permission to copy, distribute and/or modify any SW using Pyfhel. Hence, any software using Pyfhel must be Open Source.<|MERGE_RESOLUTION|>--- conflicted
+++ resolved
@@ -1,7 +1,7 @@
 # Pyfhel <img width="10%" height="10%" align="right"  src="/docs/logo/logo.png">
 
 * **_Description_**: **PY**thon **F**or **H**omomorphic **E**ncryption **L**ibraries  . Allows ADDITION, SUBSTRACTION, MULTIPLICATION, SCALAR PRODUCT and binary operations (AND, OR, NOT, XOR, SHIFT & ROTATE) over encrypted vectors|scalars of integers|binaries. This library acts as a common Python API for the most advanced C++ HE libraries.
-* **_Language_**: Python (3.4+) on top of C++ (with Cython).
+* **_Language_**: Python (3.5+) on top of C++ (with Cython).
 * **_Dependencies_**: There are three possible backends, all of them HE libraries in C++:
    
    1. [SEAL](https://www.microsoft.com/en-us/research/project/simple-encrypted-arithmetic-library/) (no external dependencies)
@@ -11,34 +11,22 @@
 * **_License_**: [GNU GPL v3](https://www.gnu.org/licenses/gpl-3.0.en.html)
 
 ## Summary
-**PY**thon **F**or **H**momorphic **E**ncryption **L**ibraries, **Pyfhel** implements some basic functionalities of HElib as a Homomorphic Encryption library such as sum, mult, or scalar product in Python (currently only for Python2.7). **Pyfhel** allows the use of HElib inside Python and with a syntax similar to normal arithmetics (+,-,\*). This library is useful both for simple Homomorphic Encryption Demos as well as for complex problems such as implementing Machine Learning algorithms.
+**PY**thon **F**or **H**momorphic **E**ncryption **L**ibraries, **Pyfhel** implements some basic functionalities of HElib as a Homomorphic Encryption library such as sum, mult, or scalar product in Python. **Pyfhel** uses a syntax similar to normal arithmetics (+,-,\*). This library is useful both for simple Homomorphic Encryption Demos as well as for complex problems such as Machine Learning algorithms.
 
-**Pyfhel** is built on top of **Afhel**, an **A**bstraction **H**momorphic **E**ncryption **L**ibraries in C++. **Afhel** uses an unordered Map to manage HElib Cyphertexts using key-value storage with keys of type _String_. It implements the most important the HElib operations using only the keys for its functions, adding some extra functionalities not present in HElib such as Scalar Product.
+**Pyfhel** is built on top of **Afhel**, an **A**bstraction **H**momorphic **E**ncryption **L**ibraries in C++. **Afhel** serves as common API for all three backends. Additionally, this project contains a large series of Demos & Tests for **HElib**|**SEAL, **Afhel** & **Pyfhel**.
 
-Additionally, this project contains a large series of Demos & Tests for **HElib**, **Afhel** & **Pyfhel**.
+Last but not least, we include a Makefile to compile and install **HElib**, **SEAL** and **Afhel** as shared libraries, which can then be linked to other C++ programs using the tags `-lhelib`, `-lseal` and `-lafhel`.
 
-Last but not least, we include a Makefile to compile and install **HElib** as a shared library, which can then be linked to other C++ programs using the tag `-fhe`.
-
-## Installation
+## Install & Unistall
 Follow the instructions in *INSTALL.md* for the complete installation process. 
 
-## Update, Clean & Uninstall
-   Update by running in the src/ directory:
-       
-       > sudo make upgrade
-
-   Installation process creates several files that are no longer needed. If you want to erase them, as well as any executable created inside this project (files ending by _\_x_) and any environment files (.aenv, these are very big):
-       
-       > sudo make clean
-
-   Uninstalling all components at once is performed by running:
+Uninstalling all components at once is performed by running:
        
        > sudo make uninstall
        
-If you want to uninstall any particular component, navigate to HElib/src/, Afhel/ or Pyfhel/ directories and run that same command.
-   
+ 
 ## Project contents
-- `src/` contains the source code for Pyfhel, Afhel and HElib.
+- `src/` contains the source code for Pyfhel, Afhel, SEAL, PALISADE & HElib.
 
 - `docs/` includes all documentation of the project:
 
@@ -47,27 +35,21 @@
      - `Helib/`: docs and images explaining this otherwise undocumented library.
 
 - `src/Demos_Tests`, a collection of Demos and Tests for all three libraries
-- `src/.Makefiles/Makefile_HElib`, a makefile to compile and install HElib as a dynamic library (`-fhe`).
+- `src/.Makefiles/Makefile_HElib`, a makefile to compile and install HElib as a dynamic library (`-lhelib`).
+- `src/.Makefiles/Makefile_SEAL`, a makefile to compile and install SEAL as a dynamic library (`-lseal`).
 
 ## Authors & Acknowledgements
 
-<<<<<<< HEAD
-- **Authors**: Alberto Ibarrondo [@ibarrond](https://github.com/ibarrond) in collaboration with EURECOM ([Melek Onen](http://www.eurecom.fr/~onen/)).
-- Latest release: 02/05/2018
-=======
+
 - **Authors**: Alberto Ibarrondo [@ibarrond](https://github.com/ibarrond) with Laurent Gomez (SAP) in collaboration with EURECOM ([Melek Onen](http://www.eurecom.fr/~onen/)).
-- Latest release: 06/07/2018
->>>>>>> cd7e8c37
+- Latest release: 30/07/2018
 
 This library was created originally for the project "Privacy for Big Data Analytics" in EURECOM. The SW is based on **[HElib](https://github.com/shaih/HElib) by Shai Halevi**, with touches from **[HEIDE](https://github.com/heide-support/HEIDE) by Grant Frame**, and performance improvements thanks to **[analysis of addition](https://mshcruz.wordpress.com/2017/05/13/sum-of-encrypted-vectors/) by Matheus S.H. Cruz**. In compliance with their respective Licenses, I name all of them in this section. This project could not be possible without them. For any legal disclaimer, please contact the owner of this repository. Also, the same type of license (GNU GPLv3) applies to Afhel & Pyfhel, as mandated.
 
 ## Legal disclaimer
 
-Pyfhel can be used modified, copied in any way you see fit. This project is Open Source under the GNU GPLv3 License (LICENSE file), therefore developers that use Pyfhel MUST comply with the following:
+Pyfhel can be used, modified, copied in any way you see fit. This project is Open Source under the GNU GPLv3 License (LICENSE file), therefore developers that use Pyfhel MUST comply with the following:
 
-<<<<<<< HEAD
-   1. Acknowledge and mention the original authors of Pyfhel in any derived development, that is, `Ibarrondo and Onen (EURECOM)`.
-=======
    1. Acknowledge and mention the original authors of Pyfhel in any derived development, that is, `Ibarrondo, Laurent (SAP) and Onen (EURECOM)`.
->>>>>>> cd7e8c37
-   2. Offer the exact same License, allowing legal permission to copy, distribute and/or modify any SW using Pyfhel. Hence, any software using Pyfhel must be Open Source.+
+   2. Offer the exact same License, allowing legal permission to copy, distribute and/or modify any SW using Pyfhel. Hence, any software using Pyfhel must remain Open Source.