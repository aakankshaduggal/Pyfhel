[submodule "SEAL"]
	path = Pyfhel/backend/SEAL
	url = https://github.com/microsoft/SEAL
<<<<<<< HEAD
[submodule "palisade"]
	path = Pyfhel/backend/palisade
	url = https://gitlab.com/palisade/palisade-release
=======
[submodule "palisade"]
	path = Pyfhel/backend/palisade
	url = https://gitlab.com/palisade/palisade-release

>>>>>>> ed8629f6
<|MERGE_RESOLUTION|>--- conflicted
+++ resolved
@@ -1,13 +1,6 @@
-[submodule "SEAL"]
-	path = Pyfhel/backend/SEAL
-	url = https://github.com/microsoft/SEAL
-<<<<<<< HEAD
-[submodule "palisade"]
-	path = Pyfhel/backend/palisade
-	url = https://gitlab.com/palisade/palisade-release
-=======
-[submodule "palisade"]
-	path = Pyfhel/backend/palisade
-	url = https://gitlab.com/palisade/palisade-release
-
->>>>>>> ed8629f6
+[submodule "SEAL"]
+	path = Pyfhel/backend/SEAL
+	url = https://github.com/microsoft/SEAL
+[submodule "palisade"]
+	path = Pyfhel/backend/palisade
+	url = https://gitlab.com/palisade/palisade-release