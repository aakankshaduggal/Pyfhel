"""This file installs Pyfhel in your Python3 distribution.
# Use one of the two:
#   > python3 setup.py install
#   > python3 -m pip install .
# PYPI -> https://packaging.python.org/tutorials/packaging-projects/
#   > python3 setup.py sdist
#   > twine upload dist/*
#   > python3 setup.py clean --all
"""
# ==============================================================================
# ============================ INITIALIZATION ==================================
# ==============================================================================
from typing import Union, List, Dict, Tuple
from pathlib import Path
import sys
import os
import re
import glob
import shutil
import sysconfig
import platform
import subprocess
import toml
from pkg_resources import parse_version as v_parse

# Create Extension modules written in C for Python
from setuptools import setup, Extension, find_packages

# # Check that Python version is 3.7+
# v_maj, v_min = sys.version_info[:2]
# assert (v_maj, v_min) >= (3,7),\
#     "Pyfhel requires Python 3.7+ (your version is {}.{}).".format(v_maj, v_min)

# Get platform system
platform_system = platform.system()
if platform_system == 'Darwin':
    print("  [PLATFORM=macOS] Detected macOS. Setting up compiler flags.")
    print("  Old CC:",  os.environ.get("CC", "None"))
    print("  Old CXX:", os.environ.get("CXX", "None"))
    print("  Old CPP:", os.environ.get("CPP", "None"))
    print("  Old CPPFLAGS:", os.environ.get("CPPFLAGS", "None"))
    print("  Old LDSHARED:", os.environ.get("LDSHARED", "None"))
<<<<<<< HEAD
    os.environ["CXX"] = "/usr/local/opt/llvm/bin/clang++" 
    os.environ["CC"] = "/usr/local/opt/llvm/bin/clang"
=======
    os.environ["CC"] =  "/usr/local/opt/llvm/bin/clang"
    os.environ["CXX"] = "/usr/local/opt/llvm/bin/clang++"
>>>>>>> 5f179588
    os.environ["CPP"] = "/usr/local/opt/llvm/bin/clang++"
    os.environ["CFLAGS"] = "-I/usr/local/opt/llvm/include"
    os.environ["CCFLAGS"] = "-I/usr/local/opt/llvm/include"
    os.environ["CPPFLAGS"] = "-I/usr/local/opt/llvm/include"
    os.environ["LDSHARED"] = "-L/usr/local/opt/llvm/lib -L/usr/local/opt/llvm/lib/c++ -Wl,-rpath,/usr/local/opt/llvm/lib/c++" #  -undefined dynamic_lookup

    
# Read config file
config = toml.load("pyproject.toml")
project_config = config['project']
project_name = project_config['name']

# -------------------------------- VERSION -------------------------------------
## Uniformize version across the entire project, taking pyproject.toml as truth.
# Reading version from pyproject.toml
VERSION = project_config['version']
def re_sub_file(regex: str, replace: str, filename: str):
    """Replaces all occurrences of regex in filename with re.sub

    Args:
        regex (str): Regular expression to be replaced
        replace (str): Replacement string
        filename (str): File to be modified
    """
    with open(filename) as sub_file:
        file_string = sub_file.read()
    with open(filename, 'w') as sub_file:
        sub_file.write(re.sub(regex, '{}'.format(replace), file_string))

# Writing version in __init__.py and README.md
V_README_REGEX = r'(?<=\* \*\*_Version_\*\*: )[0-9]+\.[0-9]+\.[0-9a-z]+'
V_INIT_REGEX = r'(?<=__version__ = \")[0-9]+\.[0-9]+\.[0-9a-z]+(?=\")'
re_sub_file(regex=V_README_REGEX, replace=VERSION, filename='README.md')
re_sub_file(regex=V_INIT_REGEX, replace=VERSION, filename='Pyfhel/__init__.py')


# -------------------------------- OPTIONS -------------------------------------
# Compile cython files (.pyx) into C++ (.cpp) files to ship with the library.
CYTHONIZE = False
try:
    from Cython.Build import cythonize
    CYTHONIZE = True
except ImportError:
    pass    # Cython not available, reverting to previously cythonized C++ files

# Config to run coverage tests, if there is a .cov file in the base dir.
COVERAGE = False
if '.cov' in os.listdir():
    print("  [COVERAGE=True] `.cov` file detected. Building with coverage support.")
    COVERAGE = True

# ==============================================================================
# ======================== AUXILIARY FUNCS & COMMANDS ==========================
# ==============================================================================
# Generic utlilities that would normally go in a "utils" folder.
# -------------------------- CONFIG AUXILIARIES --------------------------------
def _pl(args: List[Union[str,dict]]) -> List[str]:
    """_pl: Instantiates platform-dependent args based on current platform.
    It takes the dict elements `el` in args and replaces them by `el[platform_system]"""
    args_pl = []
    for arg in args:
        if isinstance(arg, dict):
            if platform_system in arg:      # A platform-dependent arg
                args_pl += arg[platform_system]
        else:   args_pl.append(arg)
    return args_pl

def _path(args: List[str], base_dir=None) -> List[Path]:
    """_path: Turns all string elements into absolute paths with pathlib.Path"""
    base_dir = Path('') if base_dir is None else base_dir
    return  [(base_dir/arg).absolute().as_posix() if isinstance(arg, (str, Path)) else arg for arg in args]

def _tupl(args: List[List[str]]) -> List[Tuple[str, str]]:
    """_tupl: Picks elements and turns them into tuples"""
    return  [tuple(arg) for arg in args]
# --------------------------- FILE/DIR FINDER ----------------------------------
def scan_ftypes(folder: Union[str, Path],   ftypes: List[str],
                only: str=None,             recursive: bool=True):
    """Scan a folder searching for files and/or folders ending with the strings in ftypes.

    If only is 'dirs' or 'files', returns only directories or files respectively"""
    matches = []
    if recursive:
        for root, dirs, files in os.walk(folder):
            root = Path(root).absolute()
            if only in (None, 'files'):
                matches+=\
                [str(root/f) for ftype in ftypes for f in files if f.endswith(ftype)]
            if only in (None, 'dirs'):
                matches+=\
                [str(root/d) for ftype in ftypes for d in dirs if d.endswith(ftype)]
    else: # just first
        for file_or_dir in os.listdir(folder):
            f_obj = (Path(folder) / file_or_dir).absolute()
            if only in (None, 'files') and f_obj.is_file() and f_obj.suffix in ftypes:
                matches+= [str(f_obj)]
            if only in (None, 'dirs') and f_obj.is_dir() and \
                any([f_obj.name.endswith(ftype) for ftype in ftypes]):
                matches+= [str(f_obj)]
    return matches

def shutil_copy_same_ok(src_list: List[Union[str, Path]], dst: Union[str, Path]):
    """Copy file, avoid error if it is the same file"""
    if not Path(dst).exists() or not Path(dst).is_dir():
        Path(dst).mkdir(parents=True)
    for src in src_list:
        try:
            shutil.copy(src, dst)
        except shutil.SameFileError:
            pass

# ----------------------------- SUBPROCESS RUNNER ------------------------------
def run_command(command, **kwargs):
    """Run a command while printing the live output"""
    process = subprocess.Popen(
        command,
        stdout=subprocess.PIPE,
        stderr=subprocess.STDOUT,
        **kwargs,
    )
    while True:   # Could be more pythonic with := in Python3.8+
        line = process.stdout.readline()
        if not line and process.poll() is not None:
            break
        print(line.decode("utf-8", "backslashreplace"), end='')

# ---------------------------- AUXILIARY CLEANER -------------------------------
# Tired of cleaning all compilation and distribution by hand.
#  Run `python setup.py flush` to clean-up the entire project.
from distutils.cmd import Command
class FlushCommand(Command):
    """Custom clean command to tidy up the project root."""
    CLEAN_FILES = "*/__pycache__ .eggs ./gmon.out ./build ./.pytest_cache "\
                  "./dist ./*.pyc ./*.tgz ./*.egg-info Pyfhel/*.pyd coverage.xml ./htmlcov **/__pycache__ "\
                  "Pyfhel/*.lib Pyfhel/*.dll Pyfhel/*.exp .coverage".split(" ")
    CLEAN_GITIGNORES = ["Pyfhel/backend/SEAL"]
    user_options = []
    def initialize_options(self):
        pass
    def finalize_options(self):
        pass
    def run(self):
        here = os.getcwd()
        for path_spec in self.CLEAN_FILES:
            # Make paths absolute and relative to this path
            abs_paths = glob.glob(os.path.normpath(os.path.join(here, path_spec)))
            for path in [str(p) for p in abs_paths]:
                if not path.startswith(here):
                    # Die if path in CLEAN_FILES is absolute + outside this directory
                    raise ValueError("%s is not a path inside %s" % (path, here))
                print('removing %s' % os.path.relpath(path))
                if os.path.isfile(path):
                    os.remove(path)
                else:
                    shutil.rmtree(path)
        # Remove .gitignore files
        for git_repo in self.CLEAN_GITIGNORES:
            print('Emptying gitignored files in repo %s' % os.path.relpath(git_repo))
            run_command(['git', 'clean', '-dfX'], cwd=Path(git_repo).absolute())


# ==============================================================================
# ============================== C/C++ LIBRARIES ===============================
# ==============================================================================
# This section is in charge of compiling C/C++ libraries that will be linked to
#  all the Cython extensions. We currently support standard static libraries,
#  standard shared libraries & cmake-based libraries. There are several
#  possible compilation chains:
#  - cmake static/shared libs
#  - standard static/shared libs
#  - cmake shared libs --> standard shared libs
#  - cmake shared libs --> standard static libs
#  - cmake static libs --> first standard shared lib --> other shared libs
# All built libs are linked to the extensions.
# Note that static libs cannot be linked to other static libs (without hacking).

# Libs built will be registered here to be injected into extensions.
built_libs = {}

# ----------------------------- LIBRARY CONFIG ---------------------------------
cpplibraries = []
for lib_name, lib_conf in config.pop('cpplibraries', {}).items():
    if lib_conf.get('mode') == 'cmake':
        cpplibraries.append(
            (lib_name,
            {'mode':                lib_conf.get('mode'),
            'lib_type':             lib_conf.get('lib_type', 'shared'),
            'source_dir':           Path(lib_conf.get('source_dir')).absolute(),
            'include_dirs':         _path(lib_conf.get('include_dirs', [])),
            'built_library_dir':    lib_conf.get('built_library_dir', 'lib'),
            'built_include_dirs':   lib_conf.get('built_include_dirs', []),
            'cmake_opts':           lib_conf.get('cmake_opts', {}),
            'sources':              [],  # Unused
            })
        )
    else: # lib_conf.get('mode') == 'standard'
        cpplibraries.append(
            (lib_name,
            {'mode':                lib_conf.get('mode'),
            'lib_type':             lib_conf.get('lib_type', 'shared'),
            'sources':              _path(_pl(lib_conf.get('sources', []))),
            'include_dirs':         _path(_pl(lib_conf.get('include_dirs', []))),
            'extra_compile_args':   _pl(lib_conf.get('extra_compile_args',[])),
            'extra_link_args':      _pl(lib_conf.get('extra_link_args',[])),
            'macros':               _tupl(_pl(lib_conf.get('define_macros', []))),
            'libraries':            _pl(lib_conf.get('libraries', [])),
            'library_dirs':         _path(_pl(lib_conf.get('library_dirs', []))),
            })
        )

# ------------------------ BUILT DEPENDENCY RESOLVER ---------------------------
def _resolve_built_deps(lib_name: str, lib_conf: Dict) -> Tuple[str, Dict]:
    """Resolve dependencies for a given library by checking built_libs"""
    global built_libs
    for lib in lib_conf.get('libraries'):       # Check if lib is already built
        # LINK to the correct libraries. Standard libs are linked correctly by default
        if built_libs.get(lib,{}).get('mode') == 'cmake':
            # Check there are no static -> static chains
            if lib_conf.get('lib_type')==built_libs[lib].get('lib_type')=='static':
                raise TypeError("Static (cmake-built) libs cannot be linked to other static libs")
            # Resolve real libraries
            lib_conf['libraries'].remove(lib)
            lib_conf['libraries'].extend(built_libs[lib]['built_libraries'])

            # INCLUDE the built and compilation headers
            lib_conf['include_dirs'].extend(built_libs[lib]['built_include_dirs'])
            lib_conf['include_dirs'].extend(built_libs[lib]['include_dirs'])

            # Add the real library dirs
            lib_conf['library_dirs'].extend(list(set(
                [Path(l).parent.absolute().as_posix() \
                    for l in built_libs[lib]['built_lib_files']])))

        elif built_libs.get(lib,{}).get('mode') == 'standard':
            # INCLUDE the compilation headers
            lib_conf['include_dirs'].extend(built_libs[lib]['include_dirs'])

    return lib_name, lib_conf

# ---------------------------- LIBRARY BUILDER ---------------------------------
from setuptools.command.build_clib import build_clib
from distutils import log

class SuperBuildClib(build_clib):
    def finalize_options(self):
        build_clib.finalize_options(self)
        self.final_lib_folder = os.path.join(
            self.build_temp.replace("temp.", "lib."), project_name)

    def build_libraries(self, libraries):
        """Overriding setuptools/distutils to include cmake libs and shared libs"""
        global built_libs 
        
        # Split libraries according to compilation mode
        self.cmake_libs =   [(l_name, b_info) for (l_name, b_info) in libraries\
                                if b_info.get('mode') == 'cmake']
        self.standard_libs =[(l_name, b_info) for (l_name, b_info) in libraries\
                                if b_info.get('mode') in ('standard', None)]
                              
        # CMAKE LIBS BUILD
        for (lib_name, build_info) in self.cmake_libs:
            self.build_cmake_lib(lib_name, build_info)

        # STANDARD LIBS BUILD
        for (lib_name, build_info) in self.standard_libs:
            
            # Resolve dependencies with built libs
            lib_name, build_info = _resolve_built_deps(lib_name, build_info)

            # Compile depending on type
            if build_info.get('lib_type')   == 'static':
                self.build_static_lib(lib_name, build_info)
            elif build_info.get('lib_type') == 'shared':
                self.build_shared_lib(lib_name, build_info)
            else:
                raise ValueError(f"Wrong {lib_name} library type {build_info.get('lib_type')}")

        # FINALIZE BUILD
        # Copy all static & shared libs (if any) to the extensions build folder
        for lib in built_libs:
            shutil_copy_same_ok(built_libs[lib]['built_lib_files'], self.final_lib_folder)
            shutil_copy_same_ok(built_libs[lib]['built_lib_files'], self.build_temp)


    def build_cmake_lib(self, lib_name, build_info, n_jobs=4):
        """Standard CMake build, triggered inside python. Using n_jobs to build"""
        global built_libs

        log.info("building '%s' cmake-based library", lib_name)
        # Build configuration
        build_type = build_info.get('lib_type') 
        build_dir = Path(self.build_clib).absolute() / project_name / lib_name
        build_dir.mkdir(parents=True, exist_ok=True)
        source_dir = build_info.get('source_dir')
        cmake_opts = build_info.get('cmake_opts')

        # Actual build
        self.run_cmake_cli(source_dir, build_dir, cmake_opts)
        
        # Post build -> register as built lib/s
        lib_dir = build_dir / build_info.get('built_library_dir')
        built_lib_files = list(lib_dir.rglob(f'*{get_lib_suffix(build_type)}'))
        lib_file_to_name = \
            lambda f: re.sub(f"{get_lib_prefix()}(.*){get_lib_suffix(build_type)}", r"\1", str(f))
        build_info.update({
            'built_lib_files': built_lib_files,
            'built_libraries': [lib_file_to_name(Path(f).name) for f in built_lib_files],
            'built_include_dirs':  _path(build_info.get('built_include_dirs'), base_dir=build_dir),
        })
        built_libs.update({lib_name: build_info})

        
    def build_static_lib(self, lib_name, build_info):
        """Based on the setuptools build_clib:
        https://github.com/pypa/setuptools/blob/main/setuptools/command/build_clib.py
        """
        global built_libs

        log.info("building '%s' static library", lib_name)
        # First, compile the source code to object files in the temp directory.
        sources = build_info.get('sources')
        expected_objects = \
            self.compiler.object_filenames(sources,output_dir=self.build_temp,)
        self.compiler.compile(
            sources             = sources,
            output_dir          = self.build_temp,
            macros              = build_info['macros'],
            include_dirs        = build_info['include_dirs'],
            extra_postargs      = build_info['extra_compile_args'],
            debug               = True   # self.debug
        )

        # Now "link" the object files together into a static library.
        self.compiler.create_static_lib(
            expected_objects,
            lib_name,
            output_dir          = self.build_clib,
            libraries           = build_info['libraries'],
            library_dirs        = build_info['library_dirs'],
            extra_postargs      = build_info['extra_link_args'],
            debug               = True   # self.debug,
        )
        # Post build -> register by adding to built_libs
        lib_file = f"{get_lib_prefix()}{lib_name}{get_lib_suffix('static')}"
        build_info.update({
            'built_lib_files': [str(Path(self.build_clib).absolute() / lib_file)]
        })
        built_libs.update({lib_name: build_info})

    def build_shared_lib(self, lib_name, build_info):
        """Based on https://github.com/realead/commonso/blob/master/setup.py"""
        global built_libs
        log.info("building '%s' shared library", lib_name)

        if platform_system=='Windows':
            self.build_mocked_cmake_lib(lib_name, build_info)
            return
        # First, compile the source code to object files in the temp directory. 
        sources = build_info.get('sources')
        objects = self.compiler.compile(
            sources             = sources,
            output_dir          = self.build_temp,
            macros              = build_info['macros'],
            include_dirs        = build_info['include_dirs'],
            extra_postargs      = build_info['extra_compile_args'],
            debug               = True   # self.debug
            )

        # Now link shared object
        language = self.compiler.detect_language(sources)
        lib_file = f"{get_lib_prefix()}{lib_name}{get_lib_suffix('shared')}"

        self.compiler.link_shared_object(
            objects,                     
            lib_file,
            output_dir          = self.build_clib,
            target_lang         = language,
            libraries           = build_info['libraries'],
            library_dirs        = build_info['library_dirs'],
            extra_postargs      = build_info['extra_link_args'],
            build_temp          = self.build_temp,
        )
        # Post build
        build_info.update({
            'built_lib_files': [str(Path(self.build_clib).absolute() / lib_file)]
        })
        built_libs.update({lib_name: build_info})

    def build_mocked_cmake_lib(self, lib_name, build_info):
        '''Replicate the "build_shared_lib" function using CMake. 
        
        Populate a mock CMakeLists.txt to perform the exact same compilation and
        linking, then execute it. Only necessary when creating a dynamic library
        in Windows, to automatically export all the symbols exposed in it.
        '''
        global built_libs

        # Create cmake project and CMakeLists.txt
        # Build configuration
        build_dir = Path(self.build_temp).absolute() / project_name / f"cmake_{lib_name}"
        build_dir.mkdir(parents=True, exist_ok=True)
        source_dir = '.'
        
        with open(build_dir/"CMakeLists.txt", 'w') as f:
            f.write("cmake_minimum_required(VERSION 3.8)\n")
            f.write(f"project(mocked_cmake_shared_lib_{lib_name})\n")

            # Export all symbols in dll --> This is why Windows needs CMake
            f.write("set(CMAKE_WINDOWS_EXPORT_ALL_SYMBOLS ON)\n")

            # Output files to a fixed directory
            output_dir = Path(self.build_temp).absolute().as_posix()
            f.write(f"set(CMAKE_LIBRARY_OUTPUT_DIRECTORY \"$<1:{output_dir}>\")\n") # Linux
            f.write(f"set(CMAKE_RUNTIME_OUTPUT_DIRECTORY \"$<1:{output_dir}>\")\n") # Windows
            f.write(f"set(CMAKE_ARCHIVE_OUTPUT_DIRECTORY \"$<1:{output_dir}>\")\n") # Windows
 
            # Add all compile/link options sequentially
            extra_c_args = ' '.join(build_info['extra_compile_args'])
            if extra_c_args:
                f.write(f"add_compile_options({extra_c_args})\n")
            for d in build_info['include_dirs']:
                f.write(f"include_directories(\"{d}\")\n")
            macros = [f"-d{m[0]}={m[1]}" for m in build_info['macros']]
            if macros:
                f.write(f"add_compile_options({' '.join(macros)})\n")
            extra_l_args = ' '.join(build_info['extra_link_args'])
            if extra_l_args:
                f.write(f"add_link_options({extra_l_args})\n")
            lib_type = build_info['lib_type'].upper()
            sources = ' '.join([f'\"{s}\"' for s in build_info['sources']])
            f.write(f"add_library({lib_name} {lib_type} {sources})\n")
            lib_paths = ' '.join([f'\"{str(p)}\"' for p in build_info['library_dirs']])
            if build_info['libraries']:
                lib_cmake_var_names = [cmake_varify_lib_name(l)
                                  for l in build_info['libraries']]
                for l, lib_cmake_var in zip(build_info['libraries'], lib_cmake_var_names):
                    f.write(f"find_library({lib_cmake_var} {l} PATHS {lib_paths})\n")
                lib_cmake_vars = ' '.join([f"${{{var}}}" for var in lib_cmake_var_names])
                f.write(f"target_link_libraries({lib_name} {lib_cmake_vars})\n")
            # TODO: add args from standard compilation (self.compiler)

        # Build cmake project
        self.run_cmake_cli(source_dir, build_dir)

        # Post build
        lib_files = [lf.absolute() for lf in
                     Path(output_dir).glob(f'{get_lib_prefix()}{lib_name}*')]
        build_info.update({'built_lib_files': lib_files})
        built_libs.update({lib_name: build_info})

    def run_cmake_cli(self, source_dir, build_dir, cmake_opts={}, n_jobs=4):
        """Runs `cmake` and `cmake --build` on selected directories."""
        #TODO: change n_jobs to max number of processors
        # Check cmake version
        cmake_ver_str = subprocess.run(['cmake', '--version'], 
                        check=True, capture_output=True, text=True).stdout
        cmake_ver = v_parse(re.search(r'version (\d+\.\d+\.\d+)', cmake_ver_str).group(1))

        cmake_cli_opts = []
        # Parse CMake options
        cmake_config = cmake_opts.pop('CMAKE_BUILD_TYPE', 'Release')
        for k, v in cmake_opts.items():
            cmake_cli_opts.append(f"-D{k}={v}")

        # Run cmake to configure build
        if cmake_ver >= v_parse('3.14'):
            run_command(['cmake', '-S', source_dir, '-B', build_dir] + cmake_cli_opts
            , cwd=build_dir)
        else:
            run_command(['cmake', source_dir] + cmake_cli_opts, cwd=build_dir)

        # Run compilation with j jobs. Set "Release" build in Windows.
        run_command(['cmake', '--build',  '.', '-j', str(n_jobs)] +\
                    (['--config', cmake_config] if platform_system=="Windows" else []), cwd=build_dir)
############################################################################
# Auxiliary methods
def get_lib_suffix(lib_type: str) -> str:
    if lib_type == 'static':
        if platform_system == 'Windows':
            return '.lib'
        else:
            return '.a'
    else:  # shared
        if platform_system == 'Windows':
            return '.dll'
        elif platform_system == 'Darwin':
            return '.dylib'
        else:
            return '.so'

def get_lib_prefix() ->str:
    return 'lib' if platform_system!='Windows' else ''

def cmake_varify_lib_name(filename: str) -> str:
    """Turns a filename into a valid CMake variable name"""
    # Create a composed regular expression from a dictionary keys
    sub_table = {
        r'-': r'\_',
        r'\.': r'',
        r' ': r'',
        r' ': r'',
    }
    regex = re.compile("(%s)" % "|".join(map(re.escape, sub_table.keys())))

    # For each match, look-up corresponding value in dictionary
    regex.sub(lambda mo: sub_table[mo.string[mo.start():mo.end()]], filename)    
    return filename.upper()

# def get_extra_link_args_for_static_bundle(lib_files: List[Union[str, Path]]) -> List:
#     """Add static library to dynamic library for shipping. 
#     Warning! Symbols might be duplicated if the dynamic lib depends on the static lib
#     """
#     lib_files = ([str(Path(lf).absolute()) for lf in lib_files])
#     if platform_system == 'Windows':
#         return ['/WHOLEARCHIVE'] + lib_files
#     else:
#         return ['-Wl,--whole-archive'] + lib_files + ['-Wl,--no-whole-archive']


# ==============================================================================
# ================================ EXTENSIONS ==================================
# ==============================================================================
# These are the Cython/C++ extensions callable from Python. More info:
#   https://cython.readthedocs.io/en/latest/src/userguide/wrapping_CPlusPlus
# ----------------------------- EXTENSION BUILDER ------------------------------
from setuptools.command.build_ext import build_ext
class SuperBuildExt(build_ext):
    def finalize_options(self):
        build_ext.finalize_options(self)
        # We need the numpy headers and cmake-built headers for compilation.
        #  We delay it for the setup to raise a nice error if numpy is not found.
        #  https://stackoverflow.com/questions/54117786
        import numpy
        log.info("cimporting numpy version '%s'", numpy.__version__)

        # Resolve built include_dirs and add them to the extension config
        global built_libs
        self.include_dirs += [numpy.get_include()] + \
            [d for conf in built_libs.values() \
                for d in conf['include_dirs']+conf.get('built_include_dirs',[]) \
                if d is not None]
        
    def build_extensions(self):
        # Windows: substituting list of compiler libraries with 'built_lib_files', 
        #  to add the folder containing them (otherwise all libraries are treated
        #  as static and searched with '.lib' extension)
        # Linux: substituting cmake-based lib names with the actual built lib files.
        global built_libs
        libs = set(self.compiler.libraries)
        if platform_system == 'Windows':    
            cmake_built_lib_names = set([os.path.splitext(l)[0] for (_, b_info) \
                in built_libs.items() for l in b_info.get('built_lib_files',[])])
        else:
            cmake_built_lib_names = set([l for (_, b_info) in built_libs.items() \
                for l in b_info.get('built_libraries',[]) if b_info.get('mode') == 'cmake'])
        cmake_lib_names = set([l_name for (l_name, b_info) in built_libs.items()\
            if b_info.get('mode') == 'cmake'])
        self.compiler.libraries = list(libs ^ cmake_lib_names | cmake_built_lib_names)
        build_ext.build_extensions(self)

    def copy_extensions_to_source(self):
        ## modified to also copy built libs to package dir
        # Copy extensions (default behavior)
        build_ext.build_extensions(self)
        # Copy built libraries
        global built_libs
        package = '.'.join(self.get_ext_fullname(self.extensions[0].name).split('.')[:-1])
        package_dir = self.get_finalized_command('build_py').get_package_dir(package)
        for lib in self.libraries:
            shutil_copy_same_ok(built_libs[lib]['built_lib_files'], package_dir)


# ----------------------------- EXTENSION CONFIG -------------------------------
# Generic compile & link arguments for extensions. Can be modified.
extensions          = config.pop('extensions', {})
config_all          = extensions.pop('config', {})

include_dirs        =  _path(_pl(config_all.get('include_dirs', [])))
define_macros       =  _tupl(_pl(config_all.get('define_macros', [])))
extra_compile_args  =  _pl(config_all.get('extra_compile_args', []))
extra_link_args     =  _pl(config_all.get('extra_link_args', []))
libraries           =  _pl(config_all.get('libraries', []))
library_dirs        =  _path(_pl(config_all.get('library_dirs', [])))

# Add config for coverage tests
if COVERAGE:
    define_macros += [('CYTHON_TRACE', 1), ('CYTHON_TRACE_NOGIL', 1)]

ext_modules = []
for ext_name, ext_conf in extensions.items():
    ext_modules.append(Extension(
        name            = ext_conf.pop('fullname', f"{project_name}.{ext_name}"),
        sources         =      (_pl(ext_conf.pop('sources', []))),
        include_dirs    = _path(_pl(ext_conf.pop('include_dirs', [])))      + include_dirs,
        define_macros   = _tupl(_pl(ext_conf.pop('include_dirs', [])))      + define_macros,
        language        = "c++",
        extra_compile_args=     _pl(ext_conf.pop('extra_compile_args', [])) + extra_compile_args,
        extra_link_args =       _pl(ext_conf.pop('extra_link_args', []))    + extra_link_args,
        libraries       =       _pl(ext_conf.pop('libraries', []))          + libraries,
        library_dirs    = _path(_pl(ext_conf.pop('library_dirs', [])))      + library_dirs,
    ))


# Try cythonizing if cython is available
if CYTHONIZE:
    cython_directives = {
        'embedsignature': True,
        'language_level': 3,
        'cdivision': True,
        'boundscheck': False,
        'c_string_type': 'unicode',
        'c_string_encoding': 'ascii',
        'wraparound': False,
        'initializedcheck': False,
        'linetrace': COVERAGE,
    }
    ext_modules=cythonize(
        ext_modules,
        compiler_directives=cython_directives)

else: # If cython is not available, we use the prebuilt C++ extensions if available
    for ext in ext_modules:
        ext.sources = [s.replace(".pyx", ".cpp") \
            if Path(s.replace(".pyx", ".cpp")).exists() else s for s in ext.sources]

# ==============================================================================
# ============================== SETUP INSTALLER ===============================
# ==============================================================================

# Including Readme in the module as long description.
with open(project_config['readme'], "r") as f:
    long_description = f.read()

setup(
    # Metadata
    name            = project_name,
    version         = VERSION,
    author          = ', '.join([n['name'] for n in project_config['authors']]),
    author_email    = ', '.join([n['email'] for n in project_config['authors']]),
    url             = project_config['urls']['documentation'],
    description     = project_config['description'],
    long_description= long_description,
    long_description_content_type="text/markdown",
    download_url    = project_config['urls']['repository'], 
    classifiers     = project_config['classifiers'],
    platforms       = config['platforms']['platforms'],
    keywords        = ', '.join(project_config['description']),
    license         = project_config['license']['text'],
    # Options
    install_requires=project_config['dependencies'],
    python_requires =project_config['requires-python'],
    zip_safe        =False,
    packages        =find_packages(),
    include_package_data=False,
    ext_modules     =ext_modules,
    libraries       =cpplibraries,
    cmdclass        ={'flush': FlushCommand,
                      'build_ext' : SuperBuildExt,
                      'build_clib' : SuperBuildClib},
)<|MERGE_RESOLUTION|>--- conflicted
+++ resolved
@@ -40,13 +40,8 @@
     print("  Old CPP:", os.environ.get("CPP", "None"))
     print("  Old CPPFLAGS:", os.environ.get("CPPFLAGS", "None"))
     print("  Old LDSHARED:", os.environ.get("LDSHARED", "None"))
-<<<<<<< HEAD
+    os.environ["CC"] = "/usr/local/opt/llvm/bin/clang"
     os.environ["CXX"] = "/usr/local/opt/llvm/bin/clang++" 
-    os.environ["CC"] = "/usr/local/opt/llvm/bin/clang"
-=======
-    os.environ["CC"] =  "/usr/local/opt/llvm/bin/clang"
-    os.environ["CXX"] = "/usr/local/opt/llvm/bin/clang++"
->>>>>>> 5f179588
     os.environ["CPP"] = "/usr/local/opt/llvm/bin/clang++"
     os.environ["CFLAGS"] = "-I/usr/local/opt/llvm/include"
     os.environ["CCFLAGS"] = "-I/usr/local/opt/llvm/include"
